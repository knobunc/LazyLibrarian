--- conflicted
+++ resolved
@@ -1,4 +1,3 @@
-<<<<<<< HEAD
 ## LazyLibrarian
 LazyLibrarian is a program to follow authors and grab metadata for all your digital reading needs.
 It uses a combination of [Goodreads](https://www.goodreads.com/) [Librarything](https://www.librarything.com/) and optionally [GoogleBooks](https://www.googleapis.com/books/v1/) as sources for author info and book info. License: GNU GPL v3
@@ -9,17 +8,6 @@
 * List all books of an author and add them as 'wanted'.
 * LazyLibrarian will search for a nzb-file or a torrent or magnet link for that book
 * If a nzb/torrent/magnet is found it will be sent to a download client or saved in a black hole where your download client can pick it up. Currently supported download clients are sabnzbd/nzbget for usenet, and deluge/transmission/utorrent/qbittorrent for torrent and magnet downloads
-=======
-# LazyLibrarian
-LazyLibrarian is a program to follow authors and grab metadata for all your digital reading needs. 
-It uses [Goodreads](https://www.goodreads.com/) (for author info and book info) websites as a source. License: GNU GPL v3 
-
-Right now it's capable of the following:  
-* Find authors and add them to the database  
-* List all books of an author and add them as 'wanted'.  
-* LazyLibrarian will search a nzb-file for that book (only Newznab and nzbmatrix are currently supported)  
-* If a nzb is found it will be send to sabnzbd or saved in a black hole where your download client can pick it up.  
->>>>>>> ce080ef4
 * When processing the downloaded books it will save a cover picture (if available) and save all metadata into metadata.opf next to the bookfile (calibre compatible format)
 * The new theme for the site allows it to be accessed (and usable) from devices with a smaller screen (such as an iPad)
 * AutoAdd feature for book management tools like Calibre which must have books in flattened directory structure, or use calibre to import your books into an existing calibre library
@@ -30,53 +18,15 @@
 <img src="http://i.imgur.com/fr0yE.png" width="600">
 <img src="http://i.imgur.com/AOgh1.png" width="600">
 
-<<<<<<< HEAD
 ## Install:
-=======
-## Install:  
->>>>>>> ce080ef4
 LazyLibrarian runs by default on port 5299 at http://localhost:5299
 
 Linux / Mac OS X:
 
-<<<<<<< HEAD
 * Install Python 2.6 or higher
 * Git clone/extract LL wherever you like
 * Run "python LazyLibrarian.py -d" to start in daemon mode
 * Fill in all the config (see [Configuration Wiki](https://github.com/DobyTang/LazyLibrarian/wiki/Configuration) for full configuration)
-
-=======
-=======
-* Install Python 2.6 or higher  
-* Git clone/extract LL wherever you like  
-* Run "python LazyLibrarian.py -d" to start in deamon mode
-* Fill in all the config (see [Configuration Wiki](https://github.com/DobyTang/LazyLibrarian/wiki/Configuration) for full configuration)
-
-=======
-
-* Start in deamon mode with `python LazyLibrarian.py -daemon`
-
-## Minimal Configuration (uTorrent):
-This is the bare minimum to get you up and running. For more options see the [Configuration Wiki](https://github.com/DobyTang/LazyLibrarian/wiki/Configuration).
-
-### Downloaders
-Open localhost:5299/config
-Select Downloaders tab and check the uTorrent box.
-Host: localhost
-Port: Found in "uTorrent | Options Menu | Preferences | Connections | Port used for incoming connections"
-In "uTorrent settings | Advanced | WebUI" check Enable WebUI and make a username and password. Fill that username and password in to LazyLibrarian.
-In Download Settings Directory in Lazylibrarian change the path to where uTorrent keeps your completed downloads.
-Found in "uTorrent Settings | Directories | Move completed downloads to"
-
-### Providers
-Check the KAT and TPB boxes for two public torrent providers.
-
-### Processing
-In "Folders | Base Destination Folder" type the directory where you want to keep the books LazyLib downloads. For example putting a books folder in Documents. The system documents folder for windows is "C:\Users\USERNAME\Documents\Books\" where USERNAME is your Windows User Name.
-
-### Usage
-Open localhost:5299/home or click the LazyLibrarian icon in the top left. Type a book or author name into the top right search bar. Then on the search results screen select "Add Book" to make LazyLib start searching for the book. Not all books can be found instantly, but LazyLib will keep searching!
->>>>>>> ce080ef4
 
 * Start in daemon mode with `python LazyLibrarian.py -daemon`
 
