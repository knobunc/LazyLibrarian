#  This file is part of Lazylibrarian.
#  Lazylibrarian is free software':'you can redistribute it and/or modify
#  it under the terms of the GNU General Public License as published by
#  the Free Software Foundation, either version 3 of the License, or
#  (at your option) any later version.
#  Lazylibrarian is distributed in the hope that it will be useful,
#  but WITHOUT ANY WARRANTY; without even the implied warranty of
#  MERCHANTABILITY or FITNESS FOR A PARTICULAR PURPOSE.  See the
#  GNU General Public License for more details.
#  You should have received a copy of the GNU General Public License
#  along with Lazylibrarian.  If not, see <http://www.gnu.org/licenses/>.

import os
import traceback

import lazylibrarian
from lib.six import PY2
from lazylibrarian import database, logger
from lazylibrarian.common import csv_file
from lazylibrarian.formatter import plural, is_valid_isbn, now, unaccented, formatAuthorName, \
    makeUnicode, split_title
from lazylibrarian.importer import search_for, import_book, addAuthorNameToDB
from lazylibrarian.librarysync import find_book_in_db

try:
    from csv import writer, reader, QUOTE_MINIMAL
except ImportError:
    if PY2:
        from lib.csv import writer, reader, QUOTE_MINIMAL
    else:
        from lib3.csv import writer, reader, QUOTE_MINIMAL


def dump_table(table, savedir=None, status=None):
    myDB = database.DBConnection()
    # noinspection PyBroadException
    try:
        columns = myDB.select('PRAGMA table_info(%s)' % table)
        if not columns:  # no such table
            logger.warn("No such table [%s]" % table)
            return 0

        if not os.path.isdir(savedir):
            savedir = lazylibrarian.DATADIR

        headers = ''
        for item in columns:
            if headers:
                headers += ','
            headers += item[1]
        if status:
            cmd = 'SELECT %s from %s WHERE status="%s"' % (headers, table, status)
        else:
            cmd = 'SELECT %s from %s' % (headers, table)
        data = myDB.select(cmd)
        count = 0
        if data is not None:
            label = table
            if status:
                label += '_%s' % status
            csvFile = os.path.join(savedir, "%s.csv" % label)

            if PY2:
                fmode = 'wb'
            else:
                fmode = 'w'
            with open(csvFile, fmode) as csvfile:
                csvwrite = writer(csvfile, delimiter=',', quotechar='"', quoting=QUOTE_MINIMAL)
                headers = headers.split(',')
                csvwrite.writerow(headers)
                for item in data:
                    if PY2:
                        csvwrite.writerow([str(s).encode(lazylibrarian.SYS_ENCODING) if s else '' for s in item])
                    else:
                        csvwrite.writerow([str(s) if s else '' for s in item])
                    count += 1
            msg = "Exported %s item%s to %s" % (count, plural(count), csvFile)
            logger.info(msg)
        return count

    except Exception:
        msg = 'Unhandled exception in dump_table: %s' % traceback.format_exc()
        logger.error(msg)
        return 0


def restore_table(table, savedir=None, status=None):
    myDB = database.DBConnection()
    # noinspection PyBroadException
    try:
        columns = myDB.select('PRAGMA table_info(%s)' % table)
        if not columns:  # no such table
            logger.warn("No such table [%s]" % table)
            return 0

        if not os.path.isdir(savedir):
            savedir = lazylibrarian.DATADIR

        headers = ''

        label = table
        if status:
            label += '_%s' % status
        csvFile = os.path.join(savedir, "%s.csv" % label)

        logger.debug('Reading file %s' % csvFile)
        csvreader = reader(open(csvFile, 'rU'))
        count = 0
        for row in csvreader:
            if csvreader.line_num == 1:
                headers = row
            else:
                item = dict(list(zip(headers, row)))

                if table == 'magazines':
                    controlValueDict = {"Title": makeUnicode(item['Title'])}
                    newValueDict = {"Regex": makeUnicode(item['Regex']),
                                    "Reject": makeUnicode(item['Reject']),
                                    "Status": item['Status'],
                                    "MagazineAdded": item['MagazineAdded'],
                                    "IssueStatus": item['IssueStatus']}
                    myDB.upsert("magazines", newValueDict, controlValueDict)
                    count += 1

                elif table == 'users':
                    controlValueDict = {"UserID": item['UserID']}
                    newValueDict = {"UserName": item['UserName'],
                                    "Password": item['Password'],
                                    "Email": item['Email'],
                                    "Name": item['Name'],
                                    "Perms": item['Perms'],
                                    "HaveRead": item['HaveRead'],
                                    "ToRead": item['ToRead'],
                                    "CalibreRead": item['CalibreRead'],
                                    "CalibreToRead": item['CalibreToRead'],
                                    "BookType": item['BookType']
                                    }
                    myDB.upsert("users", newValueDict, controlValueDict)
                    count += 1
                else:
                    logger.error("Invalid table [%s]" % table)
                    return 0
        msg = "Imported %s item%s from %s" % (count, plural(count), csvFile)
        logger.info(msg)
        return count

    except Exception:
        msg = 'Unhandled exception in restore_table: %s' % traceback.format_exc()
        logger.error(msg)
        return 0


def export_CSV(search_dir=None, status="Wanted"):
    """ Write a csv file to the search_dir containing all books marked as "Wanted" """
    # noinspection PyBroadException
    try:
        if not search_dir:
            msg = "Alternate Directory not configured"
            logger.warn(msg)
            return msg
        elif not os.path.isdir(search_dir):
            msg = "Alternate Directory [%s] not found" % search_dir
            logger.warn(msg)
            return msg
        elif not os.access(search_dir, os.W_OK | os.X_OK):
            msg = "Alternate Directory [%s] not writable" % search_dir
            logger.warn(msg)
            return msg

        csvFile = os.path.join(search_dir, "%s - %s.csv" % (status, now().replace(':', '-')))

        myDB = database.DBConnection()

        cmd = 'SELECT BookID,AuthorName,BookName,BookIsbn,books.AuthorID FROM books,authors '
        cmd += 'WHERE books.Status=? and books.AuthorID = authors.AuthorID'
        find_status = myDB.select(cmd, (status,))

        if not find_status:
            msg = "No books marked as %s" % status
            logger.warn(msg)
        else:
            count = 0
            if PY2:
                fmode = 'wb'
            else:
                fmode = 'w'
            with open(csvFile, fmode) as csvfile:
                csvwrite = writer(csvfile, delimiter=',',
                                  quotechar='"', quoting=QUOTE_MINIMAL)

                # write headers, change AuthorName BookName BookIsbn to match import csv names
                csvwrite.writerow(['BookID', 'Author', 'Title', 'ISBN', 'AuthorID'])

                for resulted in find_status:
                    logger.debug("Exported CSV for book %s" % resulted['BookName'])
                    row = ([resulted['BookID'], resulted['AuthorName'], resulted['BookName'],
                            resulted['BookIsbn'], resulted['AuthorID']])
                    if PY2:
                        csvwrite.writerow([("%s" % s).encode(lazylibrarian.SYS_ENCODING) for s in row])
                    else:
                        csvwrite.writerow([("%s" % s) for s in row])
                    count += 1
            msg = "CSV exported %s book%s to %s" % (count, plural(count), csvFile)
            logger.info(msg)
        return msg
    except Exception:
        msg = 'Unhandled exception in exportCSV: %s' % traceback.format_exc()
        logger.error(msg)
        return msg


def finditem(item, preferred_authorname):
    """
    Try to find book matching the csv item in the database
    Return database entry, or False if not found
    """
    myDB = database.DBConnection()
    bookmatch = ""
    isbn10 = ""
    isbn13 = ""
    bookid = ""
    bookname = item['Title']

    bookname = makeUnicode(bookname)
    if 'ISBN' in item:
        isbn10 = item['ISBN']
    if 'ISBN13' in item:
        isbn13 = item['ISBN13']
    if 'BookID' in item:
        bookid = item['BookID']

    # try to find book in our database using bookid or isbn, or if that fails, name matching
    cmd = 'SELECT AuthorName,BookName,BookID,books.Status FROM books,authors where books.AuthorID = authors.AuthorID '
    if bookid:
        fullcmd = cmd + 'and BookID=?'
        bookmatch = myDB.match(fullcmd, (bookid,))
    if not bookmatch:
        if is_valid_isbn(isbn10):
            fullcmd = cmd + 'and BookIsbn=?'
            bookmatch = myDB.match(fullcmd, (isbn10,))
    if not bookmatch:
        if is_valid_isbn(isbn13):
            fullcmd = cmd + 'and BookIsbn=?'
            bookmatch = myDB.match(fullcmd, (isbn13,))
    if not bookmatch:
        bookid = find_book_in_db(preferred_authorname, bookname, ignored=False)
        if not bookid:
            bookid = find_book_in_db(preferred_authorname, bookname, ignored=True)
            if bookid:
                logger.warn("Book %s by %s is marked Ignored in database, importing anyway" %
                            (bookname, preferred_authorname))
        if bookid:
            fullcmd = cmd + 'and BookID=?'
            bookmatch = myDB.match(fullcmd, (bookid,))
    return bookmatch


# noinspection PyTypeChecker
def import_CSV(search_dir=None):
    """ Find a csv file in the search_dir and process all the books in it,
        adding authors to the database if not found
        and marking the books as "Wanted"
        Optionally delete the file on successful completion
    """
    # noinspection PyBroadException
    try:
        if not search_dir:
            msg = "Alternate Directory not configured"
            logger.warn(msg)
            return msg
        elif not os.path.isdir(search_dir):
            msg = "Alternate Directory [%s] not found" % search_dir
            logger.warn(msg)
            return msg

        csvFile = csv_file(search_dir)

        headers = None

        myDB = database.DBConnection()
        bookcount = 0
        authcount = 0
        skipcount = 0
        total = 0
        existing = 0

        if not csvFile:
            msg = "No CSV file found in %s" % search_dir
            logger.warn(msg)
            return msg
        else:
            logger.debug('Reading file %s' % csvFile)
            csvreader = reader(open(csvFile, 'rU'))
            for row in csvreader:
                if csvreader.line_num == 1:
                    # If we are on the first line, create the headers list from the first row
                    headers = row
                    if 'Author' not in headers or 'Title' not in headers:
                        msg = 'Invalid CSV file found %s' % csvFile
                        logger.warn(msg)
                        return msg
                else:
                    total += 1
                    item = dict(list(zip(headers, row)))
                    authorname = formatAuthorName(item['Author'])
                    title = makeUnicode(item['Title'])

                    authmatch = myDB.match('SELECT * FROM authors where AuthorName=?', (authorname,))

                    if authmatch:
                        logger.debug("CSV: Author %s found in database" % authorname)
                    else:
                        logger.debug("CSV: Author %s not found" % authorname)
                        newauthor, authorid, new = addAuthorNameToDB(author=authorname,
                                                                     addbooks=lazylibrarian.CONFIG['NEWAUTHOR_BOOKS'])
                        if len(newauthor) and newauthor != authorname:
                            logger.debug("Preferred authorname changed from [%s] to [%s]" % (authorname, newauthor))
                            authorname = newauthor
                        if new:
                            authcount += 1

                    bookmatch = finditem(item, authorname)
                    result = ''
<<<<<<< HEAD
                    imported = ''
=======
>>>>>>> 428ecce4
                    if bookmatch:
                        authorname = bookmatch['AuthorName']
                        bookname = bookmatch['BookName']
                        bookid = bookmatch['BookID']
                        bookstatus = bookmatch['Status']
                        if bookstatus in ['Open', 'Wanted', 'Have']:
                            existing += 1
                            logger.info('Found book %s by %s, already marked as "%s"' %
                                        (bookname, authorname, bookstatus))
                        else:  # skipped/ignored
                            logger.info('Found book %s by %s, marking as "Wanted"' % (bookname, authorname))
                            controlValueDict = {"BookID": bookid}
                            newValueDict = {"Status": "Wanted"}
                            myDB.upsert("books", newValueDict, controlValueDict)
                            bookcount += 1
                    else:
                        searchterm = "%s <ll> %s" % (title, authorname)
                        results = search_for(unaccented(searchterm))
                        if results:
                            result = results[0]
                            if result['author_fuzz'] >= lazylibrarian.CONFIG['MATCH_RATIO'] \
                                    and result['book_fuzz'] >= lazylibrarian.CONFIG['MATCH_RATIO']:
<<<<<<< HEAD
                                bookmatch = True
                        if not bookmatch:  # no match on full searchterm, try splitting out subtitle
                            newtitle, _ = split_title(authorname, title)
                            if newtitle != title:
                                title = newtitle
                                searchterm = "%s <ll> %s" % (title, authorname)
                                results = search_for(unaccented(searchterm))
                                if results:
                                    result = results[0]
                                    if result['author_fuzz'] >= lazylibrarian.CONFIG['MATCH_RATIO'] \
                                            and result['book_fuzz'] >= lazylibrarian.CONFIG['MATCH_RATIO']:
                                        bookmatch = True
                        if bookmatch:
                            logger.info("Found (%s%% %s%%) %s: %s for %s: %s" %
                                        (result['author_fuzz'], result['book_fuzz'],
                                         result['authorname'], result['bookname'],
                                         authorname, title))
                            import_book(result['bookid'], wait=True)
                            imported = myDB.match('select * from books where BookID=?', (result['bookid'],))
                            if imported:
                                bookcount += 1
                            else:
                                bookmatch = False
=======
                                logger.info("Found (%s%% %s%%) %s: %s for %s: %s" %
                                            (result['author_fuzz'], result['book_fuzz'],
                                             result['authorname'], result['bookname'],
                                             authorname, title))
                                import_book(result['bookid'], wait=True)
                                res = myDB.match('select * from books where BookID=?', (result['bookid'],))
                                if res:
                                    bookcount += 1
                                    bookmatch = True
>>>>>>> 428ecce4

                    if not bookmatch:
                        msg = "Skipping book %s by %s" % (title, authorname)
                        if not result:
<<<<<<< HEAD
                            msg += ', No results found'
                            logger.warn(msg)
                        elif not imported:
                            msg += ', Failed to import %s' % result['bookid']
=======
                            msg += ', No results returned'
>>>>>>> 428ecce4
                            logger.warn(msg)
                        else:
                            msg += ', No match found'
                            logger.warn(msg)
                            msg = "Closest match (%s%% %s%%) %s: %s" % (result['author_fuzz'], result['book_fuzz'],
                                                                        result['authorname'], result['bookname'])
                            logger.warn(msg)
                        skipcount += 1

            msg = "Found %i book%s in csv file, %i already existing or wanted" % (total, plural(total), existing)
            logger.info(msg)
            msg = "Added %i new author%s, marked %i book%s as 'Wanted', %i book%s not found" % \
                  (authcount, plural(authcount), bookcount, plural(bookcount), skipcount, plural(skipcount))
            logger.info(msg)
<<<<<<< HEAD
            if lazylibrarian.CONFIG['DELETE_CSV']:
                if skipcount == 0:
                    logger.info("Deleting %s on successful completion" % csvFile)
                    try:
                        os.remove(csvFile)
                    except OSError as why:
                        logger.warn('Unable to delete %s: %s' % (csvFile, why.strerror))
                else:
                    logger.warn("Not deleting %s as not all books found" % csvFile)

=======
            if lazylibrarian.CONFIG['DELETE_CSV'] and skipcount == 0:
                logger.info("Deleting %s on successful completion" % csvFile)
                try:
                    os.remove(csvFile)
                except OSError as why:
                    logger.warn('Unable to delete %s: %s' % (csvFile, why.strerror))
>>>>>>> 428ecce4
            return msg
    except Exception:
        msg = 'Unhandled exception in importCSV: %s' % traceback.format_exc()
        logger.error(msg)
        return msg<|MERGE_RESOLUTION|>--- conflicted
+++ resolved
@@ -321,10 +321,7 @@
 
                     bookmatch = finditem(item, authorname)
                     result = ''
-<<<<<<< HEAD
                     imported = ''
-=======
->>>>>>> 428ecce4
                     if bookmatch:
                         authorname = bookmatch['AuthorName']
                         bookname = bookmatch['BookName']
@@ -347,7 +344,6 @@
                             result = results[0]
                             if result['author_fuzz'] >= lazylibrarian.CONFIG['MATCH_RATIO'] \
                                     and result['book_fuzz'] >= lazylibrarian.CONFIG['MATCH_RATIO']:
-<<<<<<< HEAD
                                 bookmatch = True
                         if not bookmatch:  # no match on full searchterm, try splitting out subtitle
                             newtitle, _ = split_title(authorname, title)
@@ -371,29 +367,14 @@
                                 bookcount += 1
                             else:
                                 bookmatch = False
-=======
-                                logger.info("Found (%s%% %s%%) %s: %s for %s: %s" %
-                                            (result['author_fuzz'], result['book_fuzz'],
-                                             result['authorname'], result['bookname'],
-                                             authorname, title))
-                                import_book(result['bookid'], wait=True)
-                                res = myDB.match('select * from books where BookID=?', (result['bookid'],))
-                                if res:
-                                    bookcount += 1
-                                    bookmatch = True
->>>>>>> 428ecce4
 
                     if not bookmatch:
                         msg = "Skipping book %s by %s" % (title, authorname)
                         if not result:
-<<<<<<< HEAD
                             msg += ', No results found'
                             logger.warn(msg)
                         elif not imported:
                             msg += ', Failed to import %s' % result['bookid']
-=======
-                            msg += ', No results returned'
->>>>>>> 428ecce4
                             logger.warn(msg)
                         else:
                             msg += ', No match found'
@@ -408,7 +389,6 @@
             msg = "Added %i new author%s, marked %i book%s as 'Wanted', %i book%s not found" % \
                   (authcount, plural(authcount), bookcount, plural(bookcount), skipcount, plural(skipcount))
             logger.info(msg)
-<<<<<<< HEAD
             if lazylibrarian.CONFIG['DELETE_CSV']:
                 if skipcount == 0:
                     logger.info("Deleting %s on successful completion" % csvFile)
@@ -418,15 +398,6 @@
                         logger.warn('Unable to delete %s: %s' % (csvFile, why.strerror))
                 else:
                     logger.warn("Not deleting %s as not all books found" % csvFile)
-
-=======
-            if lazylibrarian.CONFIG['DELETE_CSV'] and skipcount == 0:
-                logger.info("Deleting %s on successful completion" % csvFile)
-                try:
-                    os.remove(csvFile)
-                except OSError as why:
-                    logger.warn('Unable to delete %s: %s' % (csvFile, why.strerror))
->>>>>>> 428ecce4
             return msg
     except Exception:
         msg = 'Unhandled exception in importCSV: %s' % traceback.format_exc()
