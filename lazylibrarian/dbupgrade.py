--- conflicted
+++ resolved
@@ -78,12 +78,8 @@
     # 26 add Sync table
     # 27 add indexes for book/author/wanted status
 
-<<<<<<< HEAD
     db_current_version = 27
-=======
-    db_current_version = 26
-    
->>>>>>> 8e650aaa
+
     if db_version < db_current_version:
         return db_current_version
     return 0
