import os
import sys
import cherrypy
import lazylibrarian

from lazylibrarian import logger
from lazylibrarian.webServe import WebInterface


def initialize(options={}):

    https_enabled = options['https_enabled']
    https_cert = options['https_cert']
    https_key = options['https_key']

    if https_enabled:
        if not (os.path.exists(https_cert) and os.path.exists(https_key)):
            logger.warn("Disabled HTTPS because of missing certificate and key.")
            https_enabled = False
    
    options_dict = {
        'log.screen': False,
        'server.thread_pool': 10,
        'server.socket_port': options['http_port'],
        'server.socket_host': options['http_host'],
        'engine.autoreload_on': False,
        'tools.encode.on': True,
        'tools.encode.encoding': 'utf-8',
        'tools.decode.on': True,
    }
    
    if https_enabled:
        options_dict['server.ssl_certificate'] = https_cert
        options_dict['server.ssl_private_key'] = https_key
        protocol = "https"
    else:
        protocol = "http"
        
    logger.info("Starting LazyLibrarian web server on %s://%s:%d/" %
            (protocol, options['http_host'], options['http_port']))
    cherrypy.config.update(options_dict)
<<<<<<< HEAD
 
=======

>>>>>>> 8a796d77
    conf = {
        '/': {
            'tools.staticdir.root': os.path.join(lazylibrarian.PROG_DIR, 'data')
        },
        '/interfaces': {
            'tools.staticdir.on': True,
            'tools.staticdir.dir': "interfaces"
        },
        '/images': {
            'tools.staticdir.on': True,
            'tools.staticdir.dir': "images"
        },
        '/css': {
            'tools.staticdir.on': True,
            'tools.staticdir.dir': "css"
        },
        '/js': {
            'tools.staticdir.on': True,
            'tools.staticdir.dir': "js"
        },
        '/favicon.ico': {
            'tools.staticfile.on': True,
            'tools.staticfile.filename': "images/favicon.ico"
        }
    }

    if options['http_pass'] != "":
        conf['/'].update({
            'tools.auth_basic.on': True,
            'tools.auth_basic.realm': 'LazyLibrarian',
            'tools.auth_basic.checkpassword': cherrypy.lib.auth_basic.checkpassword_dict(
                {options['http_user']: options['http_pass']})
        })

    # Prevent time-outs
    cherrypy.engine.timeout_monitor.unsubscribe()
    cherrypy.tree.mount(WebInterface(), options['http_root'], config=conf)

    cherrypy.engine.autoreload.subscribe()

    try:
        cherrypy.process.servers.check_port(options['http_host'], options['http_port'])
        cherrypy.server.start()
    except IOError:
        print 'Failed to start on port: %i. Is something else running?' % (options['http_port'])
        sys.exit(0)

    cherrypy.server.wait()<|MERGE_RESOLUTION|>--- conflicted
+++ resolved
@@ -39,11 +39,7 @@
     logger.info("Starting LazyLibrarian web server on %s://%s:%d/" %
             (protocol, options['http_host'], options['http_port']))
     cherrypy.config.update(options_dict)
-<<<<<<< HEAD
- 
-=======
 
->>>>>>> 8a796d77
     conf = {
         '/': {
             'tools.staticdir.root': os.path.join(lazylibrarian.PROG_DIR, 'data')
