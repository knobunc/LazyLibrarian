--- conflicted
+++ resolved
@@ -191,11 +191,7 @@
 			bookname = item['volumeInfo']['title']
 			bookname = bookname.replace(':','')
 			bookname = unidecode(u'%s' % bookname)
-<<<<<<< HEAD
-# Darkie67 end                        
-=======
 # Darkie67 end
->>>>>>> 0e86a10a
                         resultlist.append({
                             'authorname': Author,
                             'bookid': item['id'],
@@ -544,13 +540,7 @@
 	bookname = jsonresults['volumeInfo']['title']
 	bookname = bookname.replace(':','')
 	bookname = unidecode(u'%s' % bookname)
-<<<<<<< HEAD
-# Darkie67 end        
-        
-=======
 # Darkie67 end
-
->>>>>>> 0e86a10a
         try:
             authorname = jsonresults['volumeInfo']['authors'][0]
         except KeyError:
