#  This file is part of Lazylibrarian.
#
#  Lazylibrarian is free software':'you can redistribute it and/or modify
#  it under the terms of the GNU General Public License as published by
#  the Free Software Foundation, either version 3 of the License, or
#  (at your option) any later version.
#
#  Lazylibrarian is distributed in the hope that it will be useful,
#  but WITHOUT ANY WARRANTY; without even the implied warranty of
#  MERCHANTABILITY or FITNESS FOR A PARTICULAR PURPOSE.  See the
#  GNU General Public License for more details.
#
#  You should have received a copy of the GNU General Public License
#  along with Lazylibrarian.  If not, see <http://www.gnu.org/licenses/>.

import datetime
import os
import platform
import shutil
import tarfile
import threading
import traceback
from subprocess import Popen, PIPE

import lazylibrarian
from lib.six import PY2

try:
    import zipfile
except ImportError:
    if PY2:
        import lib.zipfile as zipfile
    else:
        import lib3.zipfile as zipfile

from lazylibrarian import database, logger, utorrent, transmission, qbittorrent, \
    deluge, rtorrent, synology, sabnzbd, nzbget
from lazylibrarian.bookrename import nameVars, audioRename, stripspaces
from lazylibrarian.cache import cache_img
from lazylibrarian.calibre import calibredb
from lazylibrarian.common import scheduleJob, book_file, opf_file, setperm, bts_file, jpg_file, \
    safe_copy, safe_move, mymakedirs
from lazylibrarian.formatter import unaccented_str, unaccented, plural, now, today, is_valid_booktype, \
    replace_all, getList, surnameFirst, makeUnicode, makeBytestr, check_int, is_valid_type, multibook
from lazylibrarian.gr import GoodReads
from lazylibrarian.importer import addAuthorToDB, addAuthorNameToDB, update_totals
from lazylibrarian.librarysync import get_book_info, find_book_in_db, LibraryScan
from lazylibrarian.magazinescan import create_id
from lazylibrarian.images import createMagCover
from lazylibrarian.notifiers import notify_download, custom_notify_download
from lib.deluge_client import DelugeRPCClient
from lib.fuzzywuzzy import fuzz

# Need to remove characters we don't want in the filename BEFORE adding to drive identifier
# as windows drive identifiers have colon, eg c:  but no colons allowed elsewhere in pathname
__dic__ = {'<': '', '>': '', '...': '', ' & ': ' ', ' = ': ' ', '?': '', '$': 's',
           ' + ': ' ', '"': '', ',': '', '*': '', ':': '', ';': '', '\'': '', '//': '/', '\\\\': '\\'}


def update_downloads(provider):
    myDB = database.DBConnection()
    entry = myDB.match('SELECT Count FROM downloads where Provider=?', (provider,))
    if entry:
        counter = int(entry['Count'])
        myDB.action('UPDATE downloads SET Count=? WHERE Provider=?', (counter + 1, provider))
    else:
        myDB.action('INSERT into downloads (Count, Provider) VALUES  (?, ?)', (1, provider))


def processAlternate(source_dir=None):
    # import a book from an alternate directory
    # noinspection PyBroadException
    try:
        if not source_dir:
            logger.warn("Alternate Directory not configured")
            return False
        if not os.path.isdir(source_dir):
            logger.warn("%s is not a directory" % source_dir)
            return False
        if source_dir == lazylibrarian.DIRECTORY('eBook'):
            logger.warn('Alternate directory must not be the same as Destination')
            return False

        logger.debug('Processing directory %s' % source_dir)
        # first, recursively process any books in subdirectories
        flist = os.listdir(makeBytestr(source_dir))
        flist = [makeUnicode(item) for item in flist]
        for fname in flist:
            subdir = os.path.join(source_dir, fname)
            if os.path.isdir(subdir):
                processAlternate(subdir)
        # only import one book from each alternate (sub)directory, this is because
        # the importer may delete the directory after importing a book,
        # depending on lazylibrarian.CONFIG['DESTINATION_COPY'] setting
        # also if multiple books in a folder and only a "metadata.opf"
        # or "cover.jpg"" which book is it for?
        reject = multibook(source_dir)
        if reject:
            logger.debug("Not processing %s, found multiple %s" % (source_dir, reject))
            return False

        new_book = book_file(source_dir, booktype='ebook')
        if not new_book:
            # check if an archive in this directory
            for f in os.listdir(makeBytestr(source_dir)):
                f = makeUnicode(f)
                if not is_valid_type(f):
                    # Is file an archive, if so look inside and extract to new dir
                    res = unpack_archive(os.path.join(source_dir, f), source_dir, f)
                    if res:
                        source_dir = res
                        break
            new_book = book_file(source_dir, booktype='ebook')
        if not new_book:
            logger.warn("No book file found in %s" % source_dir)
            return False

        metadata = {}
        # see if there is a metadata file in this folder with the info we need
        # try book_name.opf first, or fall back to any filename.opf
        metafile = os.path.splitext(new_book)[0] + '.opf'
        if not os.path.isfile(metafile):
            metafile = opf_file(source_dir)
        if metafile and os.path.isfile(metafile):
            try:
                metadata = get_book_info(metafile)
            except Exception as e:
                logger.warn('Failed to read metadata from %s, %s %s' % (metafile, type(e).__name__, str(e)))
        else:
            logger.debug('No metadata file found for %s' % new_book)

        if 'title' not in metadata or 'creator' not in metadata:
            # if not got both, try to get metadata from the book file
            extn = os.path.splitext(new_book)[1]
            if extn.lower() in [".epub", ".mobi"]:
                if PY2:
                    new_book = new_book.encode(lazylibrarian.SYS_ENCODING)
                try:
                    metadata = get_book_info(new_book)
                except Exception as e:
                    logger.warn('No metadata found in %s, %s %s' % (new_book, type(e).__name__, str(e)))

        if 'title' in metadata and 'creator' in metadata:
            authorname = metadata['creator']
            bookname = metadata['title']
            myDB = database.DBConnection()
            authorid = ''
            authmatch = myDB.match('SELECT * FROM authors where AuthorName=?', (authorname,))

            if not authmatch:
                # try goodreads preferred authorname
                logger.debug("Checking GoodReads for [%s]" % authorname)
                GR = GoodReads(authorname)
                try:
                    author_gr = GR.find_author_id()
                except Exception as e:
                    author_gr = {}
                    logger.warn("No author id for [%s] %s" % (authorname, type(e).__name__))
                if author_gr:
                    grauthorname = author_gr['authorname']
                    authorid = author_gr['authorid']
                    logger.debug("GoodReads reports [%s] for [%s]" % (grauthorname, authorname))
                    authorname = grauthorname
                    authmatch = myDB.match('SELECT * FROM authors where AuthorID=?', (authorid,))

            if authmatch:
                logger.debug("Author %s found in database" % authorname)
            else:
                logger.debug("Author %s not found, adding to database" % authorname)
                if authorid:
                    addAuthorToDB(authorid=authorid)
                else:
                    addAuthorNameToDB(author=authorname)

            bookid, mtype = find_book_in_db(authorname, bookname, ignored=False)
            if bookid:
                if mtype == "Ignored":
                    logger.warn("Book %s by %s is marked Ignored in database, importing anyway" %
                                (bookname, authorname))
                return process_book(source_dir, bookid)
            else:
                logger.warn("Book %s by %s not found in database" % (bookname, authorname))
        else:
            logger.warn('Book %s has no metadata, unable to import' % new_book)
        return False

    except Exception:
        logger.error('Unhandled exception in processAlternate: %s' % traceback.format_exc())
        return False


def move_into_subdir(sourcedir, targetdir, fname, move='move'):
    # move the book and any related files too, other book formats, or opf, jpg with same title
    # (files begin with fname) from sourcedir to new targetdir
    # can't move metadata.opf or cover.jpg or similar as can't be sure they are ours
    # return how many files you moved
    cnt = 0
    list_dir = os.listdir(makeBytestr(sourcedir))
    list_dir = [makeUnicode(item) for item in list_dir]
    for ourfile in list_dir:
        if ourfile.startswith(fname) or is_valid_booktype(ourfile, booktype="audiobook"):
            if is_valid_type(ourfile):
                try:
                    srcfile = os.path.join(sourcedir, ourfile)
                    dstfile = os.path.join(targetdir, ourfile)
                    if lazylibrarian.CONFIG['DESTINATION_COPY'] or move == 'copy':
                        dstfile = safe_copy(srcfile, dstfile)
                        setperm(dstfile)
                        logger.debug("copy_into_subdir %s" % ourfile)
                        cnt += 1
                    else:
                        dstfile = safe_move(srcfile, dstfile)
                        setperm(dstfile)
                        logger.debug("move_into_subdir %s" % ourfile)
                        cnt += 1
                except Exception as why:
                    logger.warn("Failed to copy/move file %s to [%s], %s %s" %
                                (ourfile, targetdir, type(why).__name__, str(why)))
                    continue
    return cnt


def unpack_archive(archivename, download_dir, title):
    """ See if archivename is an archive containing a book
        returns new directory in download_dir with book in it, or empty string """
    # noinspection PyBroadException
    try:
        from lib.unrar import rarfile
    except Exception:
        rarfile = None

    archivename = makeUnicode(archivename)
    if not os.path.isfile(archivename):  # regular files only
        return ''

    if zipfile.is_zipfile(archivename):
        if lazylibrarian.LOGLEVEL & lazylibrarian.log_postprocess:
            logger.debug('%s is a zip file' % archivename)
        try:
            z = zipfile.ZipFile(archivename)
        except Exception as e:
            logger.error("Failed to unzip %s: %s" % (archivename, e))
            return ''

        targetdir = os.path.join(download_dir, title + '.unpack')
        if not mymakedirs(targetdir):
            logger.error("Failed to create target dir %s" % targetdir)
            return ''
        namelist = z.namelist()
        for item in namelist:
            # Look for any wanted files (inc jpg for cbr/cbz) and directories (name endswith / )
            if item.endswith('/') or is_valid_type(item):
                with open(os.path.join(targetdir, item), "wb") as f:
                    logger.debug('Extracting %s to %s' % (item, targetdir))
                    f.write(z.read(item))

    elif tarfile.is_tarfile(archivename):
        if lazylibrarian.LOGLEVEL & lazylibrarian.log_postprocess:
            logger.debug('%s is a tar file' % archivename)
        try:
            z = tarfile.TarFile(archivename)
        except Exception as e:
            logger.error("Failed to untar %s: %s" % (archivename, e))
            return ''

        targetdir = os.path.join(download_dir, title + '.unpack')
        if not mymakedirs(targetdir):
            logger.error("Failed to create target dir %s" % targetdir)
            return ''
        namelist = z.getnames()
        for item in namelist:
            if item.endswith('/') or is_valid_type(item):
                with open(os.path.join(targetdir, item), "wb") as f:
                    logger.debug('Extracting %s to %s' % (item, targetdir))
                    f.write(z.extractfile(item).read())

    elif rarfile and rarfile.is_rarfile(archivename):
        if lazylibrarian.LOGLEVEL & lazylibrarian.log_postprocess:
            logger.debug('%s is a rar file' % archivename)
        try:
            z = rarfile.RarFile(archivename)
        except Exception as e:
            logger.error("Failed to unrar %s: %s" % (archivename, e))
            return ''

        targetdir = os.path.join(download_dir, title + '.unpack')
        if not mymakedirs(targetdir):
            logger.error("Failed to create target dir %s" % targetdir)
            return ''
        namelist = z.namelist()
        for item in namelist:
            if item.endswith('/') or is_valid_type(item):
                with open(os.path.join(targetdir, item), "wb") as f:
                    logger.debug('Extracting %s to %s' % (item, targetdir))
                    f.write(z.read(item))
    else:
        logger.debug("[%s] doesn't look like an archive" % archivename)
        return ''
    return targetdir


def cron_processDir():
    if 'POSTPROCESS' not in [n.name for n in [t for t in threading.enumerate()]]:
        processDir()


def bookType(book):
    book_type = book['AuxInfo']
    if book_type not in ['AudioBook', 'eBook']:
        if not book_type:
            book_type = 'eBook'
        else:
            book_type = 'Magazine'
    return book_type


def processDir(reset=False, startdir=None, ignoreclient=False):
    count = 0
    for threadname in [n.name for n in [t for t in threading.enumerate()]]:
        if threadname == 'POSTPROCESS':
            count += 1

    threadname = threading.currentThread().name
    if threadname == 'POSTPROCESS':
        count -= 1
    if count:
        logger.debug("POSTPROCESS is already running")
        return

    threading.currentThread().name = "POSTPROCESS"
    # noinspection PyBroadException,PyStatementEffect
    try:
        ppcount = 0
        myDB = database.DBConnection()
        skipped_extensions = getList(lazylibrarian.CONFIG['SKIPPED_EXT'])
        if startdir:
            templist = [startdir]
        else:
            templist = getList(lazylibrarian.CONFIG['DOWNLOAD_DIR'], ',')
            if len(templist) and lazylibrarian.DIRECTORY("Download") != templist[0]:
                templist.insert(0, lazylibrarian.DIRECTORY("Download"))
        dirlist = []
        for item in templist:
            if os.path.isdir(item):
                dirlist.append(item)
            else:
                logger.debug("[%s] is not a directory" % item)

        if not dirlist:
            logger.error("No download directories are configured")

        snatched = myDB.select('SELECT * from wanted WHERE Status="Snatched"')
        logger.debug('Found %s file%s marked "Snatched"' % (len(snatched), plural(len(snatched))))
        if len(snatched):
            for book in snatched:
                # see if we can get current status from the downloader as the name
                # may have been changed once magnet resolved, or download started or completed
                # depending on torrent downloader. Usenet doesn't change the name. We like usenet.
                matchtitle = unaccented_str(book['NZBtitle'])
                dlname = getDownloadName(matchtitle, book['Source'], book['DownloadID'])

                if dlname and dlname != matchtitle:
                    if book['Source'] == 'SABNZBD':
                        logger.warn("%s unexpected change [%s] to [%s]" % (book['Source'], matchtitle, dlname))
                    logger.debug("%s Changing [%s] to [%s]" % (book['Source'], matchtitle, dlname))
                    # should we check against reject word list again as the name has changed?
                    myDB.action('UPDATE wanted SET NZBtitle=? WHERE NZBurl=?', (dlname, book['NZBurl']))
                    matchtitle = dlname

                book_type = bookType(book)

                # here we could also check percentage downloaded or eta or status?
                # If downloader says it hasn't completed, no need to look for it.
                rejected = check_contents(book['Source'], book['DownloadID'], book_type, matchtitle)
                if rejected:
                    # change status to "Failed", and ask downloader to delete task and files
                    # Only reset book status to wanted if still snatched in case another download task succeeded
                    if book['BookID'] != 'unknown':
                        cmd = ''
                        if book_type == 'eBook':
                            cmd = 'UPDATE books SET status="Wanted" WHERE status="Snatched" and BookID=?'
                        elif book_type == 'AudioBook':
                            cmd = 'UPDATE books SET audiostatus="Wanted" WHERE audiostatus="Snatched" and BookID=?'
                        if cmd:
                            myDB.action(cmd, (book['BookID'],))
                        myDB.action('UPDATE wanted SET Status="Failed",DLResult=? WHERE BookID=?',
                                    (rejected, book['BookID']))
                        delete_task(book['Source'], book['DownloadID'], True)

        for download_dir in dirlist:
            try:
                downloads = os.listdir(makeBytestr(download_dir))
                downloads = [makeUnicode(item) for item in downloads]
            except OSError as why:
                logger.error('Could not access directory [%s] %s' % (download_dir, why.strerror))
                threading.currentThread().name = "WEBSERVER"
                return

            logger.debug('Found %s file%s in %s' % (len(downloads), plural(len(downloads)), download_dir))

            # any books left to look for...
            snatched = myDB.select('SELECT * from wanted WHERE Status="Snatched"')
            if len(snatched):
                for book in snatched:
                    book_type = bookType(book)
                    # remove accents and convert not-ascii apostrophes
                    matchtitle = unaccented_str(book['NZBtitle'])
                    # torrent names might have words_separated_by_underscores
                    matchtitle = matchtitle.split(' LL.(')[0].replace('_', ' ')
                    # strip noise characters
                    matchtitle = replace_all(matchtitle, __dic__)
                    matches = []
                    logger.debug('Looking for %s %s in %s' % (book_type, matchtitle, download_dir))

                    for fname in downloads:
                        # skip if failed before or incomplete torrents, or incomplete btsync etc
                        if lazylibrarian.LOGLEVEL & lazylibrarian.log_postprocess:
                            logger.debug("Checking extn on %s" % fname)
                        extn = os.path.splitext(fname)[1]
                        if not extn or extn.strip('.') not in skipped_extensions:
                            # This is to get round differences in torrent filenames.
                            # Usenet is ok, but Torrents aren't always returned with the name we searched for
                            # We ask the torrent downloader for the torrent name, but don't always get an answer
                            # so we try to do a "best match" on the name, there might be a better way...

                            matchname = unaccented_str(fname)
                            matchname = matchname.split(' LL.(')[0].replace('_', ' ')
                            matchname = replace_all(matchname, __dic__)
                            match = fuzz.token_set_ratio(matchtitle, matchname)
                            if lazylibrarian.LOGLEVEL & lazylibrarian.log_fuzz:
                                logger.debug("%s%% match %s : %s" % (match, matchtitle, matchname))
                            if match >= lazylibrarian.CONFIG['DLOAD_RATIO']:
                                pp_path = os.path.join(download_dir, fname)

                                if lazylibrarian.LOGLEVEL & lazylibrarian.log_postprocess:
                                    logger.debug("processDir found %s %s" % (type(pp_path), repr(pp_path)))

                                if os.path.isfile(pp_path):
                                    # Check for single file downloads first. Book/mag file in download root.
                                    # move the file into it's own subdirectory so we don't move/delete
                                    # things that aren't ours
                                    # note that epub are zipfiles so check booktype first
                                    if is_valid_type(fname, extras=''):
                                        if lazylibrarian.LOGLEVEL & lazylibrarian.log_postprocess:
                                            logger.debug('file [%s] is a valid book/mag' % fname)
                                        if bts_file(download_dir):
                                            logger.debug("Skipping %s, found a .bts file" % download_dir)
                                        else:
                                            aname = os.path.splitext(fname)[0]
                                            while aname[-1] in '_. ':
                                                aname = aname[:-1]

                                            if lazylibrarian.CONFIG['DESTINATION_COPY'] or \
                                                    (book['NZBmode'] in ['torrent', 'magnet', 'torznab'] and
                                                     lazylibrarian.CONFIG['KEEP_SEEDING']):
                                                targetdir = os.path.join(download_dir, aname + '.unpack')
                                                move = 'copy'
                                            else:
                                                targetdir = os.path.join(download_dir, aname)
                                                move = 'move'

                                            if mymakedirs(targetdir):
                                                cnt = move_into_subdir(download_dir, targetdir, aname, move=move)
                                                if cnt:
                                                    pp_path = targetdir
                                                else:
                                                    try:
                                                        os.rmdir(targetdir)
                                                    except OSError as why:
                                                        logger.warn("Unable to delete %s: %s" %
                                                                    (targetdir, why.strerror))
                                            else:
                                                logger.debug("Unable to make directory %s" % targetdir)
                                    else:
                                        # Is file an archive, if so look inside and extract to new dir
                                        res = unpack_archive(pp_path, download_dir, matchtitle)
                                        if res:
                                            pp_path = res
                                        else:
                                            logger.debug('Skipping unhandled file %s' % fname)

                                if os.path.isdir(pp_path):
                                    logger.debug('Found folder (%s%%) [%s] for %s %s' %
                                                 (match, pp_path, book_type, matchtitle))
                                    skipped = False
                                    # Might be multiple books in the download, could be a collection?
                                    # If so, should we process all the books recursively? we can maybe use
                                    # processAlternate(pp_path) but that currently only does ebooks, not audio or mag
                                    # or should we just try to find and extract the one item from the collection?
                                    # For now just import single book from top level directory...
                                    mult = multibook(pp_path, recurse=True)
                                    if mult:
                                        logger.debug("Skipping %s, found multiple %s" % (pp_path, mult))
                                        skipped = True
                                    elif book_type == 'eBook' and not book_file(pp_path, 'ebook'):
                                        logger.debug("Skipping %s, no ebook found" % pp_path)
                                        skipped = True
                                    elif book_type == 'AudioBook' and not book_file(pp_path, 'audiobook'):
                                        logger.debug("Skipping %s, no audiobook found" % pp_path)
                                        skipped = True
                                    elif book_type == 'Magazine' and not book_file(pp_path, 'mag'):
                                        logger.debug("Skipping %s, no magazine found" % pp_path)
                                        skipped = True
                                    if not os.listdir(makeBytestr(pp_path)):
                                        logger.debug("Skipping %s, folder is empty" % pp_path)
                                        skipped = True
                                    elif bts_file(pp_path):
                                        logger.debug("Skipping %s, found a .bts file" % pp_path)
                                        skipped = True
                                    if not skipped:
                                        matches.append([match, pp_path, book])
                                        if match == 100:  # no point looking any further
                                            break
                            else:
                                pp_path = os.path.join(download_dir, fname)
                                matches.append([match, pp_path, book])  # so we can report closest match
                        else:
                            logger.debug('Skipping %s' % fname)

                    match = 0
                    pp_path = ''
                    dest_path = ''
                    authorname = ''
                    bookname = ''
                    global_name = ''
                    mostrecentissue = ''
                    if matches:
                        highest = max(matches, key=lambda x: x[0])
                        match = highest[0]
                        pp_path = highest[1]
                        book = highest[2]  # type: dict
                    if match and match >= lazylibrarian.CONFIG['DLOAD_RATIO']:
                        logger.debug('Found match (%s%%): %s for %s %s' % (
                            match, pp_path, book_type, book['NZBtitle']))

                        cmd = 'SELECT AuthorName,BookName from books,authors WHERE BookID=?'
                        cmd += ' and books.AuthorID = authors.AuthorID'
                        data = myDB.match(cmd, (book['BookID'],))
                        if data:  # it's ebook/audiobook
                            logger.debug('Processing %s %s' % (book_type, book['BookID']))
                            authorname = data['AuthorName']
                            authorname = ' '.join(authorname.split())  # ensure no extra whitespace
                            bookname = data['BookName']
                            if 'windows' in platform.system().lower() and '/' in \
                                    lazylibrarian.CONFIG['EBOOK_DEST_FOLDER']:
                                logger.warn('Please check your EBOOK_DEST_FOLDER setting')
                                lazylibrarian.CONFIG['EBOOK_DEST_FOLDER'] = lazylibrarian.CONFIG[
                                    'EBOOK_DEST_FOLDER'].replace('/', '\\')
                            # Default destination path, should be allowed change per config file.
                            seriesinfo = nameVars(book['BookID'])
                            dest_path = seriesinfo['FolderName']
                            dest_dir = lazylibrarian.DIRECTORY('eBook')
                            if book_type == 'AudioBook' and lazylibrarian.DIRECTORY('Audio'):
                                dest_dir = lazylibrarian.DIRECTORY('Audio')
                            dest_path = os.path.join(dest_dir, dest_path)
                            dest_path = stripspaces(dest_path)
                            global_name = seriesinfo['BookFile']
                        else:
                            data = myDB.match('SELECT IssueDate from magazines WHERE Title=?', (book['BookID'],))
                            if data:  # it's a magazine
                                logger.debug('Processing magazine %s' % book['BookID'])
                                # AuxInfo was added for magazine release date, normally housed in 'magazines'
                                # but if multiple files are downloading, there will be an error in post-processing
                                # trying to go to the same directory.
                                mostrecentissue = data['IssueDate']  # keep for processing issues arriving out of order
                                mag_name = unaccented_str(replace_all(book['BookID'], __dic__))
                                # book auxinfo is a cleaned date, eg 2015-01-01
                                dest_path = lazylibrarian.CONFIG['MAG_DEST_FOLDER'].replace(
                                    '$IssueDate', book['AuxInfo']).replace('$Title', mag_name)

                                if lazylibrarian.CONFIG['MAG_RELATIVE']:
                                    dest_dir = lazylibrarian.DIRECTORY('eBook')
                                    dest_path = os.path.join(dest_dir, dest_path)
                                    if PY2:
                                        dest_path = dest_path.encode(lazylibrarian.SYS_ENCODING)
                                    if not mymakedirs(dest_path):
                                        logger.warn('Unable to create directory %s' % dest_path)
                                    else:
                                        ignorefile = os.path.join(dest_path, '.ll_ignore')
                                        with open(ignorefile, 'a'):
                                            os.utime(ignorefile, None)
                                elif PY2:
                                    dest_path = dest_path.encode(lazylibrarian.SYS_ENCODING)
                                global_name = lazylibrarian.CONFIG['MAG_DEST_FILE'].replace(
                                    '$IssueDate', book['AuxInfo']).replace('$Title', mag_name)
                                global_name = unaccented(global_name)
                            else:  # not recognised, maybe deleted
                                logger.debug('Nothing in database matching "%s"' % book['BookID'])
                                controlValueDict = {"BookID": book['BookID'], "Status": "Snatched"}
                                newValueDict = {"Status": "Failed", "NZBDate": now()}
                                myDB.upsert("wanted", newValueDict, controlValueDict)
                    else:
                        logger.debug("Snatched %s %s is not in download directory" %
                                     (book['NZBmode'], book['NZBtitle']))
                        if match:
                            logger.debug('Closest match (%s%%): %s' % (match, pp_path))
                            if lazylibrarian.LOGLEVEL & lazylibrarian.log_fuzz:
                                for match in matches:
                                    logger.debug('Match: %s%%  %s' % (match[0], match[1]))

                    if not dest_path:
                        continue

                    success, dest_file = processDestination(pp_path, dest_path, authorname, bookname,
                                                            global_name, book['BookID'], book_type)
                    if success:
                        logger.debug("Processed %s: %s, %s" % (book['NZBmode'], global_name, book['NZBurl']))
                        # only update the snatched ones in case some already marked failed/processed in history
                        controlValueDict = {"NZBurl": book['NZBurl'], "Status": "Snatched"}
                        newValueDict = {"Status": "Processed", "NZBDate": now(), "DLResult": dest_file}
                        myDB.upsert("wanted", newValueDict, controlValueDict)

                        if bookname:  # it's ebook or audiobook
                            processExtras(dest_file, global_name, book['BookID'], book_type)
                            iss_id = 0
                        else:  # update mags
                            if mostrecentissue:
                                if mostrecentissue.isdigit() and str(book['AuxInfo']).isdigit():
                                    older = (int(mostrecentissue) > int(book['AuxInfo']))  # issuenumber
                                else:
                                    older = (mostrecentissue > book['AuxInfo'])  # YYYY-MM-DD
                            else:
                                older = False

                            controlValueDict = {"Title": book['BookID']}
                            if older:  # check this in case processing issues arriving out of order
                                newValueDict = {"LastAcquired": today(),
                                                "IssueStatus": lazylibrarian.CONFIG['FOUND_STATUS']}
                            else:
                                newValueDict = {"IssueDate": book['AuxInfo'], "LastAcquired": today(),
                                                "LatestCover": os.path.splitext(dest_file)[0] + '.jpg',
                                                "IssueStatus": lazylibrarian.CONFIG['FOUND_STATUS']}
                            myDB.upsert("magazines", newValueDict, controlValueDict)

                            iss_id = create_id("%s %s" % (book['BookID'], book['AuxInfo']))
                            controlValueDict = {"Title": book['BookID'], "IssueDate": book['AuxInfo']}
                            newValueDict = {"IssueAcquired": today(),
                                            "IssueFile": dest_file,
                                            "IssueID": iss_id
                                            }
                            myDB.upsert("issues", newValueDict, controlValueDict)

                            # create a thumbnail cover for the new issue
                            createMagCover(dest_file)
                            processMAGOPF(dest_file, book['BookID'], book['AuxInfo'], iss_id)
                            if lazylibrarian.CONFIG['IMP_AUTOADDMAG']:
                                dest_path = os.path.dirname(dest_file)
                                processAutoAdd(dest_path, booktype='mag')

                        # calibre or ll copied/moved the files we want, now delete source files

                        to_delete = True
                        if ignoreclient is False and book['NZBmode'] in ['torrent', 'magnet', 'torznab']:
                            # Only delete torrents if we don't want to keep seeding
                            if lazylibrarian.CONFIG['KEEP_SEEDING']:
                                logger.warn('%s is seeding %s %s' % (book['Source'], book['NZBmode'], book['NZBtitle']))
                                to_delete = False

                        if ignoreclient is False and to_delete:
                            # ask downloader to delete the torrent, but not the files
                            # we may delete them later, depending on other settings
                            if not book['Source']:
                                logger.warn("Unable to remove %s, no source" % book['NZBtitle'])
                            elif not book['DownloadID'] or book['DownloadID'] == "unknown":
                                logger.warn("Unable to remove %s from %s, no DownloadID" %
                                            (book['NZBtitle'], book['Source'].lower()))
                            elif book['Source'] != 'DIRECT':
                                logger.debug('Removing %s from %s' % (book['NZBtitle'], book['Source'].lower()))
                                delete_task(book['Source'], book['DownloadID'], False)

                        if to_delete or pp_path.endswith('.unpack'):
                            # only delete the files if not in download root dir and DESTINATION_COPY not set
                            # always delete files we unpacked from an archive
                            if lazylibrarian.CONFIG['DESTINATION_COPY']:
                                to_delete = False
                            if pp_path == download_dir:
                                to_delete = False
                            if pp_path.endswith('.unpack'):
                                to_delete = True
                            if to_delete:
                                if os.path.isdir(pp_path):
                                    # calibre might have already deleted it?
                                    try:
                                        shutil.rmtree(pp_path)
                                        logger.debug('Deleted files for %s, %s from %s' %
                                                     (book['NZBtitle'], book['NZBmode'], book['Source'].lower()))
                                    except Exception as why:
                                        logger.warn("Unable to remove %s, %s %s" %
                                                    (pp_path, type(why).__name__, str(why)))
                            else:
                                if lazylibrarian.CONFIG['DESTINATION_COPY']:
                                    logger.debug("Not removing original files as Keep Files is set")
                                else:
                                    logger.debug("Not removing original files as in download root")

                        logger.info('Successfully processed: %s' % global_name)

                        ppcount += 1
                        if bookname:
                            custom_notify_download("%s %s" % (book['BookID'], book_type))
                            notify_download("%s %s from %s at %s" %
                                            (book_type, global_name, book['NZBprov'], now()), book['BookID'])
                        else:
                            custom_notify_download("%s %s" % (book['BookID'], book['NZBUrl']))
                            notify_download("%s %s from %s at %s" %
                                            (book_type, global_name, book['NZBprov'], now()), iss_id)

                        update_downloads(book['NZBprov'])
                    else:
                        logger.error('Postprocessing for %s has failed: %s' % (global_name, dest_file))
                        controlValueDict = {"NZBurl": book['NZBurl'], "Status": "Snatched"}
                        newValueDict = {"Status": "Failed", "DLResult": dest_file, "NZBDate": now()}
                        myDB.upsert("wanted", newValueDict, controlValueDict)
                        # if it's a book, reset status so we try for a different version
                        # if it's a magazine, user can select a different one from pastissues table
                        if book_type == 'eBook':
                            myDB.action('UPDATE books SET status="Wanted" WHERE BookID=?', (book['BookID'],))
                        elif book_type == 'AudioBook':
                            myDB.action('UPDATE books SET audiostatus="Wanted" WHERE BookID=?', (book['BookID'],))

                        # at this point, as it failed we should move it or it will get postprocessed
                        # again (and fail again)
                        if os.path.isdir(pp_path + '.fail'):
                            try:
                                shutil.rmtree(pp_path + '.fail')
                            except Exception as why:
                                logger.warn("Unable to remove %s, %s %s" %
                                            (pp_path + '.fail', type(why).__name__, str(why)))
                        try:
                            _ = safe_move(pp_path, pp_path + '.fail')
                            logger.warn('Residual files remain in %s.fail' % pp_path)
                        except Exception as why:
                            logger.error("Unable to rename %s, %s %s" %
                                         (pp_path, type(why).__name__, str(why)))
                            logger.warn('Residual files remain in %s' % pp_path)

            ppcount += check_residual(download_dir)

        logger.info('%s book%s/mag%s processed.' % (ppcount, plural(ppcount), plural(ppcount)))

        # Now check for any that are still marked snatched, or any aborted...
        snatched = myDB.select('SELECT * from wanted WHERE Status="Snatched" or Status="Aborted"')

        for book in snatched:
            book_type = bookType(book)
            abort = False
            hours = 0
            mins = 0
            if book['Status'] == "Aborted":
                abort = True
            elif book['Status'] == "Snatched" and lazylibrarian.CONFIG['TASK_AGE']:
                # FUTURE: we could check percentage downloaded or eta?
                # if percentage is increasing, it's just slow
                try:
                    when_snatched = datetime.datetime.strptime(book['NZBdate'], '%Y-%m-%d %H:%M:%S')
                    timenow = datetime.datetime.now()
                    td = timenow - when_snatched
                    diff = td.seconds  # time difference in seconds
                except ValueError:
                    diff = 0
                hours = int(diff / 3600)
                mins = int(diff / 60)
                if hours >= lazylibrarian.CONFIG['TASK_AGE']:
                    abort = True

            if abort:
                dlresult = ''
                if book['Source'] and book['Source'] != 'DIRECT':
                    if book['Status'] == "Snatched":
                        dlresult = '%s was sent to %s %s hours ago' % (book['NZBtitle'],
                                                                       book['Source'].lower(), hours)
                    else:
                        dlresult = '%s was aborted by %s' % (book['NZBtitle'], book['Source'].lower())
                    logger.warn('%s, deleting failed task' % dlresult)
                # change status to "Failed", and ask downloader to delete task and files
                # Only reset book status to wanted if still snatched in case another download task succeeded
                if book['BookID'] != 'unknown':
                    cmd = ''
                    if book_type == 'eBook':
                        cmd = 'UPDATE books SET status="Wanted" WHERE status="Snatched" and BookID=?'
                    elif book_type == 'AudioBook':
                        cmd = 'UPDATE books SET audiostatus="Wanted" WHERE audiostatus="Snatched" and BookID=?'
                    if cmd:
                        myDB.action(cmd, (book['BookID'],))

                    # use url and status for identifier because magazine id isn't unique
                    if book['Status'] == "Snatched":
                        q = 'UPDATE wanted SET Status="Failed",DLResult=? WHERE NZBurl=? and Status="Snatched"'
                        myDB.action(q, (dlresult, book['NZBurl']))
                    else:  # don't overwrite dlresult reason for the abort
                        q = 'UPDATE wanted SET Status="Failed" WHERE NZBurl=? and Status="Aborted"'
                        myDB.action(q, (book['NZBurl'],))

                    delete_task(book['Source'], book['DownloadID'], True)
            else:
                logger.debug('%s was sent to %s %s minutes ago' % (book['NZBtitle'], book['Source'].lower(), mins))

        # Check if postprocessor needs to run again
        snatched = myDB.select('SELECT * from wanted WHERE Status="Snatched"')
        if len(snatched) == 0:
            logger.info('Nothing marked as snatched. Stopping postprocessor.')
            scheduleJob(action='Stop', target='PostProcessor')

        elif reset:
            scheduleJob(action='Restart', target='PostProcessor')

    except Exception:
        logger.error('Unhandled exception in processDir: %s' % traceback.format_exc())

    finally:
        threading.currentThread().name = threadname


def check_contents(source, downloadid, book_type, title):
    """ Check contents list of a download against various reject criteria
        name, size, filetype, banned words
        Return empty string if ok, or error message if rejected
        Error message gets logged and then passed back to history table
    """
    rejected = ''
    banned_extensions = getList(lazylibrarian.CONFIG['BANNED_EXT'])
    if book_type.lower() == 'ebook':
        maxsize = lazylibrarian.CONFIG['REJECT_MAXSIZE']
        minsize = lazylibrarian.CONFIG['REJECT_MINSIZE']
        filetypes = lazylibrarian.CONFIG['EBOOK_TYPE']
        banwords = lazylibrarian.CONFIG['REJECT_WORDS']
    elif book_type.lower() == 'audiobook':
        maxsize = lazylibrarian.CONFIG['REJECT_MAXAUDIO']
        # minsize = lazylibrarian.CONFIG['REJECT_MINAUDIO']
        minsize = 0  # individual audiobook chapters can be quite small
        filetypes = lazylibrarian.CONFIG['AUDIOBOOK_TYPE']
        banwords = lazylibrarian.CONFIG['REJECT_AUDIO']
    elif book_type.lower() == 'magazine':
        maxsize = lazylibrarian.CONFIG['REJECT_MAGSIZE']
        minsize = lazylibrarian.CONFIG['REJECT_MAGMIN']
        filetypes = lazylibrarian.CONFIG['MAG_TYPE']
        banwords = lazylibrarian.CONFIG['REJECT_MAGS']
    else:  # shouldn't happen
        maxsize = 0
        minsize = 0
        filetypes = ''
        banwords = ''

    if banwords:
        banlist = getList(banwords, ',')
    else:
        banlist = []

    downloadfiles = getDownloadFiles(source, downloadid)

    # Downloaders return varying amounts of info using varying names
    if not downloadfiles:  # empty
        if source not in ['DIRECT', 'RTORRENT', 'NZBGET', 'SABNZBD']:  # these don't give us a contents list
            logger.debug("No filenames returned by %s for %s" % (source, title))
    else:
        logger.debug("Checking files in %s" % title)
        for entry in downloadfiles:
            fname = ''
            fsize = 0
            if 'path' in entry:  # deluge
                fname = entry['path']
            if 'name' in entry:  # transmission, qbittorrent
                fname = entry['name']
            if 'filename' in entry:  # utorrent, synology
                fname = entry['filename']
            if 'size' in entry:  # deluge, qbittorrent, synology
                fsize = entry['size']
            if 'filesize' in entry:  # utorrent
                fsize = entry['filesize']
            if 'length' in entry:  # transmission
                fsize = entry['length']
            extn = os.path.splitext(fname)[1].lstrip('.').lower()
            if extn and extn in banned_extensions:
                rejected = "%s extension %s" % (title, extn)
                logger.warn("%s. Rejecting download" % rejected)
                break

            if not rejected and banlist:
                wordlist = getList(fname.lower().replace(os.sep, ' ').replace('.', ' '))
                for word in wordlist:
                    if word in banlist:
                        rejected = "%s contains %s" % (fname, word)
                        logger.warn("%s. Rejecting download" % rejected)
                        break

            # only check size on right types of file
            # eg dont reject cos jpg is smaller than min file size
            # need to check if we have a size in K M G or just a number. If K M G could be a float.
            if not rejected and fsize and extn in filetypes:
                try:
                    if 'G' in str(fsize):
                        fsize = int(float(fsize.split('G')[0].strip()) * 1073741824)
                    elif 'M' in str(fsize):
                        fsize = int(float(fsize.split('M')[0].strip()) * 1048576)
                    elif 'K' in str(fsize):
                        fsize = int(float(fsize.split('K')[0].strip() * 1024))
                    fsize = round(check_int(fsize, 0) / 1048576.0, 2)  # float to 2dp in Mb
                except ValueError:
                    fsize = 0
                if fsize:
                    if maxsize and fsize > maxsize:
                        rejected = "%s is too large (%sMb)" % (fname, fsize)
                        logger.warn("%s. Rejecting download" % rejected)
                        break
                    if minsize and fsize < minsize:
                        rejected = "%s is too small (%sMb)" % (fname, fsize)
                        logger.warn("%s. Rejecting download" % rejected)
                        break
            if not rejected:
                logger.debug("%s: (%sMb) is wanted" % (fname, fsize))
    if not rejected:
        logger.debug("%s accepted" % title)
    else:
        logger.debug("%s: %s" % (title, rejected))
    return rejected


def check_residual(download_dir):
    # Import any books in download that weren't marked as snatched, but have a LL.(bookid)
    # don't process any we've already got as we might not want to delete originals
    # NOTE: we currently only import ebook OR audiobook from a single folder, not both
    myDB = database.DBConnection()
    skipped_extensions = getList(lazylibrarian.CONFIG['SKIPPED_EXT'])
    ppcount = 0
    downloads = os.listdir(makeBytestr(download_dir))
    downloads = [makeUnicode(item) for item in downloads]
    if lazylibrarian.LOGLEVEL & lazylibrarian.log_postprocess:
        logger.debug("Scanning %s entries in %s for LL.(num)" % (len(downloads), download_dir))
    for entry in downloads:
        if "LL.(" in entry:
            _, extn = os.path.splitext(entry)
            if not extn or extn.strip('.') not in skipped_extensions:
                bookID = entry.split("LL.(")[1].split(")")[0]
                logger.debug("Book with id: %s found in download directory" % bookID)
                pp_path = os.path.join(download_dir, entry)
                # At this point we don't know if we want audio or ebook or both since it wasn't snatched
                is_audio = False
                is_ebook = False
                if os.path.isdir(pp_path):
                    if book_file(pp_path, "audiobook"):
                        is_audio = True
                    if book_file(pp_path, "ebook"):
                        is_ebook = True
                logger.debug("Contains ebook=%s audio=%s" % (is_ebook, is_audio))
                data = myDB.match('SELECT BookFile,AudioFile from books WHERE BookID=?', (bookID,))
                if data and data['BookFile'] and os.path.isfile(data['BookFile']):
                    have_ebook = True
                else:
                    have_ebook = False
                if data and data['AudioFile'] and os.path.isfile(data['AudioFile']):
                    have_audio = True
                else:
                    have_audio = False
                logger.debug("Already have ebook=%s audio=%s" % (have_ebook, have_audio))

                if have_ebook and have_audio:
                    exists = True
                elif have_ebook and not lazylibrarian.SHOW_AUDIO:
                    exists = True
                else:
                    exists = False

                if exists:
                    logger.debug('Skipping BookID %s, already exists' % bookID)
                else:
                    if lazylibrarian.LOGLEVEL & lazylibrarian.log_postprocess:
                        logger.debug("Checking type of %s" % pp_path)

                    if os.path.isfile(pp_path):
                        if lazylibrarian.LOGLEVEL & lazylibrarian.log_postprocess:
                            logger.debug("%s is a file" % pp_path)
                        pp_path = os.path.join(download_dir)

                    if os.path.isdir(pp_path):
                        if lazylibrarian.LOGLEVEL & lazylibrarian.log_postprocess:
                            logger.debug("%s is a dir" % pp_path)
                        if process_book(pp_path, bookID):
                            if lazylibrarian.LOGLEVEL & lazylibrarian.log_postprocess:
                                logger.debug("Imported %s" % pp_path)
                            ppcount += 1
            else:
                if lazylibrarian.LOGLEVEL & lazylibrarian.log_postprocess:
                    logger.debug("Skipping extn %s" % entry)
        else:
            if lazylibrarian.LOGLEVEL & lazylibrarian.log_postprocess:
                logger.debug("Skipping (not LL) %s" % entry)
    return ppcount


def getDownloadName(title, source, downloadid):
    dlname = None
    try:
        logger.debug("%s was sent to %s" % (title, source))
        if source == 'TRANSMISSION':
            dlname = transmission.getTorrentFolder(downloadid)
        elif source == 'QBITTORRENT':
            dlname = qbittorrent.getName(downloadid)
        elif source == 'UTORRENT':
            dlname = utorrent.nameTorrent(downloadid)
        elif source == 'RTORRENT':
            dlname = rtorrent.getName(downloadid)
        elif source == 'SYNOLOGY_TOR':
            dlname = synology.getName(downloadid)
        elif source == 'DELUGEWEBUI':
            dlname = deluge.getTorrentFolder(downloadid)
        elif source == 'DELUGERPC':
            client = DelugeRPCClient(lazylibrarian.CONFIG['DELUGE_HOST'], int(lazylibrarian.CONFIG['DELUGE_PORT']),
                                     lazylibrarian.CONFIG['DELUGE_USER'], lazylibrarian.CONFIG['DELUGE_PASS'])
            try:
                client.connect()
                result = client.call('core.get_torrent_status', downloadid, {})
                # for item in result:
                #     logger.debug ('Deluge RPC result %s: %s' % (item, result[item]))
                if 'name' in result:
                    dlname = unaccented_str(result['name'])
            except Exception as e:
                logger.error('DelugeRPC failed %s %s' % (type(e).__name__, str(e)))
        elif source == 'SABNZBD':
            res, _ = sabnzbd.SABnzbd(nzburl='queue')
            found = False
            if res and 'queue' in res:
                for item in res['queue']['slots']:
                    if item['nzo_id'] == downloadid:
                        found = True
                        dlname = item['filename']
                        break
            if not found:  # not in queue, try history in case completed or error
                res, _ = sabnzbd.SABnzbd(nzburl='history')
                if res and 'history' in res:
                    for item in res['history']['slots']:
                        if item['nzo_id'] == downloadid:
                            dlname = item['name']
                            break
        return dlname

    except Exception as e:
        logger.error("Failed to get filename from %s for %s: %s %s" %
                     (source, downloadid, type(e).__name__, str(e)))
        return None


def getDownloadFiles(source, downloadid):
    dlfiles = None
    try:
        if source == 'TRANSMISSION':
            dlfiles = transmission.getTorrentFiles(downloadid)
        elif source == 'UTORRENT':
            dlfiles = utorrent.listTorrent(downloadid)
        # elif source == 'RTORRENT':
        #     dlfiles = rtorrent.getFiles(downloadid)
        elif source == 'SYNOLOGY_TOR':
            dlfiles = synology.getFiles(downloadid)
        elif source == 'QBITTORRENT':
            dlfiles = qbittorrent.getFiles(downloadid)
        elif source == 'DELUGEWEBUI':
            dlfiles = deluge.getTorrentFiles(downloadid)
        elif source == 'DELUGERPC':
            client = DelugeRPCClient(lazylibrarian.CONFIG['DELUGE_HOST'], int(lazylibrarian.CONFIG['DELUGE_PORT']),
                                     lazylibrarian.CONFIG['DELUGE_USER'], lazylibrarian.CONFIG['DELUGE_PASS'])
            try:
                client.connect()
                result = client.call('core.get_torrent_status', downloadid, {})
                if 'files' in result:
                    dlfiles = result['files']
            except Exception as e:
                logger.error('DelugeRPC failed %s %s' % (type(e).__name__, str(e)))
        return dlfiles

    except Exception as e:
        logger.error("Failed to get list of files from %s for %s: %s %s" %
                     (source, downloadid, type(e).__name__, str(e)))
        return None


def getDownloadProgress(source, downloadid):
    progress = 0
    try:
        if source == 'TRANSMISSION':
            progress, errorstring = transmission.getTorrentProgress(downloadid)
            if errorstring:
                myDB = database.DBConnection()
                cmd = 'UPDATE wanted SET Status="Aborted",DLResult=? WHERE DownloadID=? and Source=?'
                myDB.action(cmd, (errorstring, downloadid, source))
                progress = -1

        elif source == 'DIRECT':
            myDB = database.DBConnection()
            cmd = 'SELECT * from wanted WHERE DownloadID=? and Source=?'
            data = myDB.match(cmd, (downloadid, "DIRECT"))
            if data:
                progress = 100
            else:
                progress = 0

        elif source == 'SABNZBD':
            res, _ = sabnzbd.SABnzbd(nzburl='queue')
            found = False
            if res and 'queue' in res:
                for item in res['queue']['slots']:
                    if item['nzo_id'] == downloadid:
                        found = True
                        progress = item['percentage']
                        break
            if not found:  # not in queue, try history in case completed or error
                res, _ = sabnzbd.SABnzbd(nzburl='history')
                if res and 'history' in res:
                    for item in res['history']['slots']:
                        if item['nzo_id'] == downloadid:
                            found = True
                            # 100% if completed, 99% if still extracting, 0% if not found, -1 if failed
                            if item['status'] == 'Completed' and not item['fail_message']:
                                progress = 100
                            elif item['status'] == 'Extracting':
                                progress = 99
                            elif item['status'] == 'Failed' or item['fail_message']:
                                myDB = database.DBConnection()
                                cmd = 'UPDATE wanted SET Status="Aborted",DLResult=? WHERE DownloadID=? and Source=?'
                                myDB.action(cmd, (item['fail_message'], downloadid, source))
                                progress = -1
                            break
            if not found:
                logger.debug('%s not found at %s' % (downloadid, source))

        elif source == 'NZBGET':
            res = nzbget.sendNZB(cmd='listgroups', nzbID=downloadid)
            found = False
            for items in res:
                for item in items:
                    if str(item['NZBID']) == str(downloadid):
                        found = True
                        total = item['FileSizeHi'] << 32 + item['FileSizeLo']
                        if total:
                            remaining = item['RemainingSizeHi'] << 32 + item['RemainingSizeLo']
                            done = total - remaining
                            progress = done * 100 / total
                        break
            if not found:
                logger.debug('%s not found at %s' % (downloadid, source))

        elif source == 'QBITTORRENT':
            progress, status = qbittorrent.getProgress(downloadid)
            if progress == -1:
                logger.debug('%s not found at %s' % (downloadid, source))
            if status == 'error':
                myDB = database.DBConnection()
                cmd = 'UPDATE wanted SET Status="Aborted",DLResult=? WHERE DownloadID=? and Source=?'
                myDB.action(cmd, ("QBITTORRENT returned error", downloadid, source))
                progress = -1

        elif source == 'UTORRENT':
            progress, status = utorrent.progressTorrent(downloadid)
            if progress == -1:
                logger.debug('%s not found at %s' % (downloadid, source))
            if status & 16:  # Error
                myDB = database.DBConnection()
                cmd = 'UPDATE wanted SET Status="Aborted",DLResult=? WHERE DownloadID=? and Source=?'
                myDB.action(cmd, ("UTORRENT returned error status %d" % status, downloadid, source))
                progress = -1

        # elif source == 'RTORRENT':
        #     progress, message = rtorrent.getProgress(downloadid)

        elif source == 'SYNOLOGY_TOR':
            progress, status = synology.getProgress(downloadid)
            if status == 'finished':
                progress = 100
            elif status == 'error':
                myDB = database.DBConnection()
                cmd = 'UPDATE wanted SET Status="Aborted",DLResult=? WHERE DownloadID=? and Source=?'
                myDB.action(cmd, ("Synology returned error", downloadid, source))
                progress = -1

        elif source == 'DELUGEWEBUI':
            progress, message = deluge.getTorrentProgress(downloadid)
            if message and message != 'OK':
                myDB = database.DBConnection()
                cmd = 'UPDATE wanted SET Status="Aborted",DLResult=? WHERE DownloadID=? and Source=?'
                myDB.action(cmd, (message, downloadid, source))
                progress = -1

        elif source == 'DELUGERPC':
            client = DelugeRPCClient(lazylibrarian.CONFIG['DELUGE_HOST'], int(lazylibrarian.CONFIG['DELUGE_PORT']),
                                     lazylibrarian.CONFIG['DELUGE_USER'], lazylibrarian.CONFIG['DELUGE_PASS'])
            try:
                client.connect()
                result = client.call('core.get_torrent_status', downloadid, {})
                if 'percentDone' in result:
                    progress = result['progress']
                if 'message' in result and result['message'] != 'OK':
                    myDB = database.DBConnection()
                    cmd = 'UPDATE wanted SET Status="Aborted",DLResult=? WHERE DownloadID=? and Source=?'
                    myDB.action(cmd, (result['message'], downloadid, source))
                    progress = -1
            except Exception as e:
                logger.error('DelugeRPC failed %s %s' % (type(e).__name__, str(e)))

        try:
            progress = int(progress)
        except ValueError:
            logger.debug("Progress value error %s [%s] %s" % (source, progress, downloadid))
            progress = 0
        return progress

    except Exception as e:
        logger.error("Failed to get download progress from %s for %s: %s %s" %
                     (source, downloadid, type(e).__name__, str(e)))
        return 0


def delete_task(Source, DownloadID, remove_data):
    try:
        if Source == "BLACKHOLE":
            logger.warn("Download %s has not been processed from blackhole" % DownloadID)
        elif Source == "SABNZBD":
            sabnzbd.SABnzbd(DownloadID, 'delete', remove_data)
            sabnzbd.SABnzbd(DownloadID, 'delhistory', remove_data)
        elif Source == "NZBGET":
            nzbget.deleteNZB(DownloadID, remove_data)
        elif Source == "UTORRENT":
            utorrent.removeTorrent(DownloadID, remove_data)
        elif Source == "RTORRENT":
            rtorrent.removeTorrent(DownloadID, remove_data)
        elif Source == "QBITTORRENT":
            qbittorrent.removeTorrent(DownloadID, remove_data)
        elif Source == "TRANSMISSION":
            transmission.removeTorrent(DownloadID, remove_data)
        elif Source == "SYNOLOGY_TOR" or Source == "SYNOLOGY_NZB":
            synology.removeTorrent(DownloadID, remove_data)
        elif Source == "DELUGEWEBUI":
            deluge.removeTorrent(DownloadID, remove_data)
        elif Source == "DELUGERPC":
            client = DelugeRPCClient(lazylibrarian.CONFIG['DELUGE_HOST'],
                                     int(lazylibrarian.CONFIG['DELUGE_PORT']),
                                     lazylibrarian.CONFIG['DELUGE_USER'],
                                     lazylibrarian.CONFIG['DELUGE_PASS'])
            try:
                client.connect()
                client.call('core.remove_torrent', DownloadID, remove_data)
            except Exception as e:
                logger.error('DelugeRPC failed %s %s' % (type(e).__name__, str(e)))
        elif Source == 'DIRECT':
            return True
        else:
            logger.debug("Unknown source [%s] in delete_task" % Source)
            return False
        return True

    except Exception as e:
        logger.warn("Failed to delete task %s from %s: %s %s" % (DownloadID, Source, type(e).__name__, str(e)))
        return False


def process_book(pp_path=None, bookID=None):
    # noinspection PyBroadException
    try:
        # Move a book into LL folder structure given just the folder and bookID, returns True or False
        # Called from "import_alternate" or if we find a "LL.(xxx)" folder that doesn't match a snatched book/mag
        if lazylibrarian.LOGLEVEL & lazylibrarian.log_postprocess:
            logger.debug("process_book %s" % pp_path)
        is_audio = False
        is_ebook = False
        if book_file(pp_path, "audiobook"):
            is_audio = True
        if book_file(pp_path, "ebook"):
            is_ebook = True

        myDB = database.DBConnection()
        cmd = 'SELECT AuthorName,BookName from books,authors WHERE BookID=? and books.AuthorID = authors.AuthorID'
        data = myDB.match(cmd, (bookID,))
        if data:
            cmd = 'SELECT BookID, NZBprov, AuxInfo FROM wanted WHERE BookID=? and Status="Snatched"'
            # we may have wanted to snatch an ebook and audiobook of the same title/id
            was_snatched = myDB.select(cmd, (bookID,))
            want_audio = False
            want_ebook = False
            book_type = None
            for item in was_snatched:
                if item['AuxInfo'] == 'AudioBook':
                    want_audio = True
                elif item['AuxInfo'] == 'eBook' or item['AuxInfo'] == '':
                    want_ebook = True

            if not is_audio and not is_ebook:
                logger.debug('Bookid %s, failed to find valid booktype' % bookID)
            elif want_audio and is_audio:
                book_type = "AudioBook"
            elif want_ebook and is_ebook:
                book_type = "eBook"
            elif not was_snatched:
                if lazylibrarian.LOGLEVEL & lazylibrarian.log_postprocess:
                    logger.debug('Bookid %s was not snatched so cannot check type, contains ebook:%s audio:%s' %
                                 (bookID, is_ebook, is_audio))
                if is_audio and not lazylibrarian.SHOW_AUDIO:
                    is_audio = False
                if is_audio:
                    book_type = "AudioBook"
                elif is_ebook:
                    book_type = "eBook"
            if not book_type:
                logger.debug('Bookid %s, failed to find valid booktype, contains ebook:%s audio:%s' %
                             (bookID, is_ebook, is_audio))
                return False

            if book_type == "AudioBook":
                dest_dir = lazylibrarian.DIRECTORY('Audio')
            else:
                dest_dir = lazylibrarian.DIRECTORY('eBook')

            authorname = data['AuthorName']
            authorname = ' '.join(authorname.split())  # ensure no extra whitespace
            bookname = data['BookName']
            # DEST_FOLDER pattern is the same for ebook and audiobook
            if 'windows' in platform.system().lower() and '/' in lazylibrarian.CONFIG['EBOOK_DEST_FOLDER']:
                logger.warn('Please check your EBOOK_DEST_FOLDER setting')
                lazylibrarian.CONFIG['EBOOK_DEST_FOLDER'] = lazylibrarian.CONFIG['EBOOK_DEST_FOLDER'].replace('/', '\\')

            seriesinfo = nameVars(bookID)
            dest_path = seriesinfo['FolderName']
            dest_path = os.path.join(dest_dir, dest_path)
            dest_path = stripspaces(dest_path)
            # global_name is only used for ebooks to ensure book/cover/opf all have the same basename
            # audiobooks are usually multi part so can't be renamed this way
            global_name = seriesinfo['BookFile']

            success, dest_file = processDestination(pp_path, dest_path, authorname, bookname,
                                                    global_name, bookID, book_type)
            if success:
                # update nzbs
                if was_snatched:
                    snatched_from = was_snatched[0]['NZBprov']
                    if lazylibrarian.LOGLEVEL & lazylibrarian.log_postprocess:
                        logger.debug("%s was snatched from %s" % (global_name, snatched_from))
                    controlValueDict = {"BookID": bookID}
                    newValueDict = {"Status": "Processed", "NZBDate": now(), "DLResult": dest_file}
                    myDB.upsert("wanted", newValueDict, controlValueDict)
                else:
                    snatched_from = "manually added"
                    if lazylibrarian.LOGLEVEL & lazylibrarian.log_postprocess:
                        logger.debug("%s was %s" % (global_name, snatched_from))

                processExtras(dest_file, global_name, bookID, book_type)

                if not lazylibrarian.CONFIG['DESTINATION_COPY'] and pp_path != dest_dir:
                    if os.path.isdir(pp_path):
                        # calibre might have already deleted it?
                        try:
                            shutil.rmtree(pp_path)
                        except Exception as why:
                            logger.warn("Unable to remove %s, %s %s" % (pp_path, type(why).__name__, str(why)))
                else:
                    if lazylibrarian.CONFIG['DESTINATION_COPY']:
                        logger.debug("Not removing original files as Keep Files is set")
                    else:
                        logger.debug("Not removing original files as in download root")

                logger.info('Successfully processed: %s' % global_name)
                custom_notify_download("%s %s" % (bookID, book_type))
                if snatched_from == "manually added":
                    frm = ''
                else:
                    frm = 'from '

                notify_download("%s %s %s%s at %s" % (book_type, global_name, frm, snatched_from, now()), bookID)
                update_downloads(snatched_from)
                return True
            else:
                logger.error('Postprocessing for %s has failed: %s' % (global_name, dest_file))
                if os.path.isdir(pp_path + '.fail'):
                    try:
                        shutil.rmtree(pp_path + '.fail')
                    except Exception as why:
                        logger.warn("Unable to remove %s, %s %s" % (pp_path + '.fail', type(why).__name__, str(why)))
                try:
                    _ = safe_move(pp_path, pp_path + '.fail')
                    logger.warn('Residual files remain in %s.fail' % pp_path)
                except Exception as e:
                    logger.error("[importBook] Unable to rename %s, %s %s" % (pp_path, type(e).__name__, str(e)))
                    logger.warn('Residual files remain in %s' % pp_path)

                was_snatched = myDB.match('SELECT NZBurl FROM wanted WHERE BookID=? and Status="Snatched"', (bookID,))
                if was_snatched:
                    controlValueDict = {"NZBurl": was_snatched['NZBurl']}
                    newValueDict = {"Status": "Failed", "NZBDate": now()}
                    myDB.upsert("wanted", newValueDict, controlValueDict)
                # reset status so we try for a different version
                if book_type == 'AudioBook':
                    myDB.action('UPDATE books SET audiostatus="Wanted" WHERE BookID=?', (bookID,))
                else:
                    myDB.action('UPDATE books SET status="Wanted" WHERE BookID=?', (bookID,))
        return False
    except Exception:
        logger.error('Unhandled exception in importBook: %s' % traceback.format_exc())


def processExtras(dest_file=None, global_name=None, bookid=None, book_type="eBook"):
    # given bookid, handle author count, calibre autoadd, book image, opf

    if not bookid:
        logger.error('processExtras: No bookid supplied')
        return
    if not dest_file:
        logger.error('processExtras: No dest_file supplied')
        return

    myDB = database.DBConnection()

    controlValueDict = {"BookID": bookid}
    if book_type == 'AudioBook':
        newValueDict = {"AudioFile": dest_file, "AudioStatus": lazylibrarian.CONFIG['FOUND_STATUS'],
                        "AudioLibrary": now()}
        myDB.upsert("books", newValueDict, controlValueDict)
        if lazylibrarian.CONFIG['AUDIOBOOK_DEST_FILE'] and lazylibrarian.CONFIG['IMP_RENAME']:
            book_filename = audioRename(bookid)
            if dest_file != book_filename:
                myDB.action('UPDATE books set AudioFile=? where BookID=?', (book_filename, bookid))
    else:
        newValueDict = {"Status": lazylibrarian.CONFIG['FOUND_STATUS'], "BookFile": dest_file, "BookLibrary": now()}
        myDB.upsert("books", newValueDict, controlValueDict)

    # update authors book counts
    match = myDB.match('SELECT AuthorID FROM books WHERE BookID=?', (bookid,))
    if match:
        update_totals(match['AuthorID'])

    elif book_type != 'eBook':  # only do autoadd/img/opf for ebooks
        return

    cmd = 'SELECT AuthorName,BookID,BookName,BookDesc,BookIsbn,BookImg,BookDate,BookLang,BookPub,BookRate'
    cmd += ' from books,authors WHERE BookID=? and books.AuthorID = authors.AuthorID'
    data = myDB.match(cmd, (bookid,))
    if not data:
        logger.error('processExtras: No data found for bookid %s' % bookid)
        return

    dest_path = os.path.dirname(dest_file)

    # download and cache image if http link
    processIMG(dest_path, data['BookID'], data['BookImg'], global_name)

    # do we want to create metadata - there may already be one in pp_path, but it was downloaded and might
    # not contain our choice of authorname/title/identifier, so we ignore it and write our own
    if not lazylibrarian.CONFIG['IMP_AUTOADD_BOOKONLY']:
        _ = processOPF(dest_path, data, global_name, overwrite=True)

    # If you use auto add by Calibre you need the book in a single directory, not nested
    # So take the files you Copied/Moved to Dest_path and copy/move into Calibre auto add folder.
    if lazylibrarian.CONFIG['IMP_AUTOADD']:
        processAutoAdd(dest_path)


def processDestination(pp_path=None, dest_path=None, authorname=None, bookname=None, global_name=None, bookid=None,
                       booktype=None):
    """ Copy/move book/mag and associated files into target directory
        Return True, full_path_to_book  or False, error_message"""

    if not bookname:
        booktype = 'mag'

    booktype = booktype.lower()

    bestmatch = ''
    if booktype == 'ebook' and lazylibrarian.CONFIG['ONE_FORMAT']:
        booktype_list = getList(lazylibrarian.CONFIG['EBOOK_TYPE'])
        for btype in booktype_list:
            if not bestmatch:
                for fname in os.listdir(makeBytestr(pp_path)):
                    fname = makeUnicode(fname)
                    extn = os.path.splitext(fname)[1].lstrip('.')
                    if extn and extn.lower() == btype:
                        bestmatch = btype
                        break
    if bestmatch:
        match = bestmatch
        logger.debug('One format import, best match = %s' % bestmatch)
    else:  # mag or audiobook or multi-format book
        match = False
        for fname in os.listdir(makeBytestr(pp_path)):
            fname = makeUnicode(fname)
            if is_valid_booktype(fname, booktype=booktype):
                match = True
                break

    if not match:
        # no book/mag found in a format we wanted. Leave for the user to delete or convert manually
        return False, 'Unable to locate a valid filetype (%s) in %s, leaving for manual processing' % (
            booktype, pp_path)

    # run custom pre-processing, for example remove unwanted formats
    # or force format conversion before sending to calibre
    if len(lazylibrarian.CONFIG['IMP_PREPROCESS']):
        logger.debug("Running PreProcessor: %s %s" % (booktype, pp_path))
        params = [lazylibrarian.CONFIG['IMP_PREPROCESS'], booktype, pp_path]
        try:
            p = Popen(params, stdout=PIPE, stderr=PIPE)
            res, err = p.communicate()
            rc = p.returncode
            res = makeUnicode(res)
            err = makeUnicode(err)
            if rc:
                return False, "Preprocessor returned %s: res[%s] err[%s]" % (rc, res, err)
            logger.debug("PreProcessor: %s" % res)
        except Exception as e:
            return False, 'Error running preprocessor: %s' % e

    # If ebook, do we want calibre to import the book for us
    newbookfile = ''
    if booktype == 'ebook' and len(lazylibrarian.CONFIG['IMP_CALIBREDB']):
        dest_dir = lazylibrarian.DIRECTORY('eBook')
        try:
            logger.debug('Importing %s into calibre library' % global_name)
            # calibre may ignore metadata.opf and book_name.opf depending on calibre settings,
            # and ignores opf data if there is data embedded in the book file
            # so we send separate "set_metadata" commands after the import
            for fname in os.listdir(makeBytestr(pp_path)):
                fname = makeUnicode(fname)
                filename, extn = os.path.splitext(fname)
                srcfile = os.path.join(pp_path, fname)
                if is_valid_booktype(fname, booktype=booktype) or extn in ['.opf', '.jpg']:
                    if bestmatch and not fname.endswith(bestmatch) and extn not in ['.opf', '.jpg']:
                        logger.debug("Removing %s as not %s" % (fname, bestmatch))
                        os.remove(srcfile)
                    else:
                        dstfile = os.path.join(pp_path, global_name.replace('"', '_') + extn)
                        # calibre does not like quotes in author names
                        _ = safe_move(srcfile, dstfile)
                else:
                    logger.debug('Removing %s as not wanted' % fname)
                    os.remove(srcfile)
            if bookid.isdigit():
                identifier = "goodreads:%s" % bookid
            else:
                identifier = "google:%s" % bookid

            res, err, rc = calibredb('add', ['-1'], [pp_path])

            if rc:
                return False, 'calibredb rc %s from %s' % (rc, lazylibrarian.CONFIG['IMP_CALIBREDB'])
            elif 'already exist' in err or 'already exist' in res:  # needed for different calibredb versions
                return False, 'Calibre failed to import %s %s, already exists' % (authorname, bookname)
            elif 'Added book ids' not in res:
                return False, 'Calibre failed to import %s %s, no added bookids' % (authorname, bookname)

            calibre_id = res.split("book ids: ", 1)[1].split("\n", 1)[0]
            logger.debug('Calibre ID: %s' % calibre_id)

            our_opf = False
            rc = 0
            if not lazylibrarian.CONFIG['IMP_AUTOADD_BOOKONLY']:
                # we can pass an opf with all the info, and a cover image
                myDB = database.DBConnection()
                cmd = 'SELECT AuthorName,BookID,BookName,BookDesc,BookIsbn,BookImg,BookDate,BookLang,BookPub,BookRate'
                cmd += ' from books,authors WHERE BookID=? and books.AuthorID = authors.AuthorID'
                data = myDB.match(cmd, (bookid,))
                if not data:
                    logger.error('processDestination: No data found for bookid %s' % bookid)
                else:
                    processIMG(pp_path, data['BookID'], data['BookImg'], global_name)
                    opfpath, our_opf = processOPF(pp_path, data, global_name, True)
                    _, _, rc = calibredb('set_metadata', None, [calibre_id, opfpath])
                if rc:
                    logger.warn("calibredb unable to set opf")

            if not our_opf and not rc:  # pre-existing opf might not have our preferred authorname/title/identifier
                _, _, rc = calibredb('set_metadata', ['--field', 'authors:%s' % unaccented(authorname)], [calibre_id])
                if rc:
                    logger.warn("calibredb unable to set author")
                _, _, rc = calibredb('set_metadata', ['--field', 'title:%s' % unaccented(bookname)], [calibre_id])
                if rc:
                    logger.warn("calibredb unable to set title")
                _, _, rc = calibredb('set_metadata', ['--field', 'identifiers:%s' % identifier], [calibre_id])
                if rc:
                    logger.warn("calibredb unable to set identifier")

            # calibre does not like accents or quotes in names
            if authorname.endswith('.'):  # calibre replaces trailing dot with underscore eg Jr. becomes Jr_
                authorname = authorname[:-1] + '_'
            calibre_dir = os.path.join(dest_dir, unaccented_str(authorname.replace('"', '_')), '')
            if os.path.isdir(calibre_dir):  # assumed author directory
                target_dir = os.path.join(calibre_dir, '%s (%s)' % (unaccented(bookname), calibre_id))
                logger.debug('Calibre trying directory [%s]' % target_dir)
                remove = bool(lazylibrarian.CONFIG['FULL_SCAN'])
                if os.path.isdir(target_dir):
                    _ = LibraryScan(target_dir, remove=remove)
                    newbookfile = book_file(target_dir, booktype='ebook')
                    # should we be setting permissions on calibres directories and files?
                    if newbookfile:
                        setperm(target_dir)
                        for fname in os.listdir(makeBytestr(target_dir)):
                            fname = makeUnicode(fname)
                            setperm(os.path.join(target_dir, fname))
                        return True, newbookfile
                    return False, "Failed to find a valid ebook in [%s]" % target_dir
                else:
                    _ = LibraryScan(calibre_dir, remove=remove)  # rescan whole authors directory
                    myDB = database.DBConnection()
                    match = myDB.match('SELECT BookFile FROM books WHERE BookID=?', (bookid,))
                    if match:
                        return True, match['BookFile']
                    return False, 'Failed to find bookfile for %s in database' % bookid
            return False, "Failed to locate calibre author dir [%s]" % calibre_dir
            # imported = LibraryScan(dest_dir)  # may have to rescan whole library instead
        except Exception as e:
            return False, 'calibredb import failed, %s %s' % (type(e).__name__, str(e))
    else:
        # we are copying the files ourselves, either it's audiobook, magazine or we don't want to use calibre
        if lazylibrarian.LOGLEVEL & lazylibrarian.log_postprocess:
            logger.debug("BookType: %s, calibredb: [%s]" % (booktype, lazylibrarian.CONFIG['IMP_CALIBREDB']))
        if not os.path.exists(dest_path):
            logger.debug('%s does not exist, so it\'s safe to create it' % dest_path)
        elif not os.path.isdir(dest_path):
            logger.debug('%s exists but is not a directory, deleting it' % dest_path)
            try:
                os.remove(dest_path)
            except OSError as why:
                return False, 'Unable to delete %s: %s' % (dest_path, why.strerror)
        if os.path.isdir(dest_path):
            setperm(dest_path)
        elif not mymakedirs(dest_path):
            return False, 'Unable to create directory %s' % dest_path

        # ok, we've got a target directory, try to copy only the files we want, renaming them on the fly.
        firstfile = ''  # try to keep track of "preferred" ebook type or the first part of multi-part audiobooks
        for fname in os.listdir(makeBytestr(pp_path)):
            fname = makeUnicode(fname)
            if bestmatch and is_valid_booktype(fname, booktype=booktype) and not fname.endswith(bestmatch):
                logger.debug("Ignoring %s as not %s" % (fname, bestmatch))
            else:
                if is_valid_booktype(fname, booktype=booktype) or \
                        ((fname.lower().endswith(".jpg") or fname.lower().endswith(".opf"))
                         and not lazylibrarian.CONFIG['IMP_AUTOADD_BOOKONLY']):
                    logger.debug('Copying %s to directory %s' % (fname, dest_path))
                    typ = ''
                    srcfile = os.path.join(pp_path, fname)
                    if booktype == 'audiobook':
                        destfile = os.path.join(dest_path, fname)  # don't rename, just copy it
                    else:
                        # for ebooks, the book, jpg, opf all have the same basename
                        destfile = os.path.join(dest_path, global_name + os.path.splitext(fname)[1])
                    try:
                        if lazylibrarian.CONFIG['DESTINATION_COPY']:
                            typ = 'copy'
                            destfile = safe_copy(srcfile, destfile)
                        else:
                            typ = 'move'
                            destfile = safe_move(srcfile, destfile)
                        setperm(destfile)
                        if is_valid_booktype(destfile, booktype=booktype):
                            newbookfile = destfile
                    except Exception as why:
                        return False, "Unable to %s file %s to %s: %s %s" % \
                               (typ, srcfile, destfile, type(why).__name__, str(why))
                else:
                    logger.debug('Ignoring unwanted file: %s' % fname)

        # for ebooks, prefer the first book_type found in ebook_type list
        if booktype == 'ebook':
            book_basename = os.path.join(dest_path, global_name)
            booktype_list = getList(lazylibrarian.CONFIG['EBOOK_TYPE'])
            for book_type in booktype_list:
                preferred_type = "%s.%s" % (book_basename, book_type)
                if os.path.exists(preferred_type):
                    logger.debug("Link to preferred type %s, %s" % (book_type, preferred_type))
                    firstfile = preferred_type
                    break

        # link to the first part of multi-part audiobooks
        elif booktype == 'audiobook':
            tokmatch = ''
            for token in [' 001.', ' 01.', ' 1.', ' 001 ', ' 01 ', ' 1 ', '01']:
                if tokmatch:
                    break
                for f in os.listdir(makeBytestr(pp_path)):
                    f = makeUnicode(f)
                    if is_valid_booktype(f, booktype='audiobook') and token in f:
                        firstfile = os.path.join(pp_path, f)
                        logger.debug("Link to preferred part [%s], %s" % (token, f))
                        tokmatch = token
                        break
        if firstfile:
            newbookfile = firstfile
    return True, newbookfile


def processAutoAdd(src_path=None, booktype='book'):
    # Called to copy/move the book files to an auto add directory for the likes of Calibre which can't do nested dirs
    autoadddir = lazylibrarian.CONFIG['IMP_AUTOADD']
    if booktype == 'mag':
        autoadddir = lazylibrarian.CONFIG['IMP_AUTOADDMAG']

    if not os.path.exists(autoadddir):
        logger.error('AutoAdd directory for %s [%s] is missing or not set - cannot perform autoadd' % (
            booktype, autoadddir))
        return False
    # Now try and copy all the book files into a single dir.
    try:
        names = os.listdir(makeBytestr(src_path))
        names = [makeUnicode(item) for item in names]
        # files jpg, opf & book(s) should have same name
        # Caution - book may be pdf, mobi, epub or all 3.
        # for now simply copy all files, and let the autoadder sort it out
        #
        # Update - seems Calibre will only use the jpeg if named same as book, not cover.jpg
        # and only imports one format of each ebook, treats the others as duplicates, might be configable in calibre?
        # ignores author/title data in opf file if there is any embedded in book

        match = False
        if booktype == 'book' and lazylibrarian.CONFIG['ONE_FORMAT']:
            booktype_list = getList(lazylibrarian.CONFIG['EBOOK_TYPE'])
            for booktype in booktype_list:
                while not match:
                    for name in names:
                        extn = os.path.splitext(name)[1].lstrip('.')
                        if extn and extn.lower() == booktype:
                            match = booktype
                            break
        copied = False
        for name in names:
            if match and is_valid_booktype(name, booktype=booktype) and not name.endswith(match):
                logger.debug('Skipping %s' % os.path.splitext(name)[1])
            elif booktype == 'book' and lazylibrarian.CONFIG['IMP_AUTOADD_BOOKONLY'] and not \
                    is_valid_booktype(name, booktype="book"):
                logger.debug('Skipping %s' % name)
            elif booktype == 'mag' and lazylibrarian.CONFIG['IMP_AUTOADD_MAGONLY'] and not \
                    is_valid_booktype(name, booktype="mag"):
                logger.debug('Skipping %s' % name)
            else:
                srcname = os.path.join(src_path, name)
                dstname = os.path.join(autoadddir, name)
                try:
                    if lazylibrarian.CONFIG['DESTINATION_COPY']:
                        logger.debug('AutoAdd Copying file [%s] from [%s] to [%s]' % (name, srcname, dstname))
                        dstname = safe_copy(srcname, dstname)
                    else:
                        logger.debug('AutoAdd Moving file [%s] from [%s] to [%s]' % (name, srcname, dstname))
                        dstname = safe_move(srcname, dstname)
                    copied = True
                except Exception as why:
                    logger.error('AutoAdd - Failed to copy/move file [%s] %s [%s] ' %
                                 (name, type(why).__name__, str(why)))
                    return False
                try:
                    os.chmod(dstname, 0o666)  # make rw for calibre
                except OSError as why:
                    logger.warn("Could not set permission of %s because [%s]" % (dstname, why.strerror))
                    # permissions might not be fatal, continue

        if copied and not lazylibrarian.CONFIG['DESTINATION_COPY']:  # do we want to keep the original files?
            logger.debug('Removing %s' % src_path)
            shutil.rmtree(src_path)

    except OSError as why:
        logger.error('AutoAdd - Failed because [%s]' % why.strerror)
        return False

    logger.info('Auto Add completed for [%s]' % src_path)
    return True


def processIMG(dest_path=None, bookid=None, bookimg=None, global_name=None, overwrite=False):
    """ cache the bookimg from url or filename, and optionally copy it to bookdir """
    if lazylibrarian.CONFIG['IMP_AUTOADD_BOOKONLY']:
        logger.debug('Not creating coverfile, bookonly is set')
        return

    jpgfile = jpg_file(dest_path)
    if not overwrite and jpgfile:
        logger.debug('Cover %s already exists' % jpgfile)
        setperm(jpgfile)
        return

    link, success, _ = cache_img('book', bookid, bookimg, False)
    if not success:
        logger.error('Error caching cover from %s, %s' % (bookimg, link))
        return

    cachefile = os.path.join(lazylibrarian.CACHEDIR, 'book', bookid + '.jpg')
    coverfile = os.path.join(dest_path, global_name + '.jpg')
    try:
        coverfile = safe_copy(cachefile, coverfile)
        setperm(coverfile)
    except Exception as e:
        logger.error("Error copying image to %s, %s %s" % (coverfile, type(e).__name__, str(e)))
        return


def processMAGOPF(issuefile, title, issue, issueID, overwrite=False):
    """ Needs calibre to be configured to read metadata from file contents, not filename """
    if not lazylibrarian.CONFIG['IMP_MAGOPF']:
        return
    dest_path, global_name = os.path.split(issuefile)
    global_name, extn = os.path.splitext(global_name)

    if len(issue) == 10 and issue[8:] == '01' and issue[4] == '-' and issue[7] == '-':  # yyyy-mm-01
        yr = issue[0:4]
        mn = issue[5:7]
        month = lazylibrarian.MONTHNAMES[int(mn)][0]
        iname = "%s - %s%s %s" % (title, month[0].upper(), month[1:], yr)  # The Magpi - January 2017
    elif title in issue:
        iname = issue  # 0063 - Android Magazine -> 0063
    else:
        iname = "%s - %s" % (title, issue)  # Android Magazine - 0063

    mtime = os.path.getmtime(issuefile)
    iss_acquired = datetime.date.isoformat(datetime.date.fromtimestamp(mtime))

    data = {
        'AuthorName': title,
        'BookID': issueID,
        'BookName': iname,
        'BookDesc': '',
        'BookIsbn': '',
        'BookDate': iss_acquired,
        'BookLang': 'eng',
        'BookImg': global_name + '.jpg',
        'BookPub': '',
        'BookRate': None,
        'Series': title,
        'Series_index': issue
    }  # type: dict
    # noinspection PyTypeChecker
    _ = processOPF(dest_path, data, global_name, overwrite=overwrite)


def processOPF(dest_path=None, data=None, global_name=None, overwrite=False):
    opfpath = os.path.join(dest_path, global_name + '.opf')
    if not overwrite and os.path.exists(opfpath):
        logger.debug('%s already exists. Did not create one.' % opfpath)
        setperm(opfpath)
        return opfpath, False

<<<<<<< HEAD
    # Horrible hack to work around the limitations of sqlite3's row object
=======
   # Horrible hack to work around the limitations of sqlite3's row object
>>>>>>> 0066d662
    data = {k: data[k] for k in data.keys()}

    bookid = data['BookID']
    if bookid.isdigit():
        scheme = 'GOODREADS'
    else:
        scheme = 'GoogleBooks'

    seriesname = ''
    seriesnum = ''
    if 'Series_index' not in data:
        # no series details passed in data dictionary, look them up in db
        myDB = database.DBConnection()
        if scheme == 'GOODREADS' and 'WorkID' in data and data['WorkID']:
            cmd = 'SELECT SeriesID,SeriesNum from member WHERE workid=?'
            res = myDB.match(cmd, (data['WorkID'],))
        else:
            cmd = 'SELECT SeriesID,SeriesNum from member WHERE bookid=?'
            res = myDB.match(cmd, (bookid,))
        if res:
            seriesid = res['SeriesID']
            serieslist = getList(res['SeriesNum'])
            # might be "Book 3.5" or similar, just get the numeric part
            while serieslist:
                seriesnum = serieslist.pop()
                try:
                    _ = float(seriesnum)
                    break
                except ValueError:
                    seriesnum = ''
                    pass

            if not seriesnum:
                # couldn't figure out number, keep everything we got, could be something like "Book Two"
                serieslist = res['SeriesNum']

            cmd = 'SELECT SeriesName from series WHERE seriesid=?'
            res = myDB.match(cmd, (seriesid,))
            if res:
                seriesname = res['SeriesName']
                if not seriesnum:
                    # add what we got to series name and set seriesnum to 1 so user can sort it out manually
                    seriesname = "%s %s" % (seriesname, serieslist)
                    seriesnum = 1

    opfinfo = '<?xml version="1.0"  encoding="UTF-8"?>\n\
<package version="2.0" xmlns="http://www.idpf.org/2007/opf" >\n\
    <metadata xmlns:dc="http://purl.org/dc/elements/1.1/" xmlns:opf="http://www.idpf.org/2007/opf">\n\
        <dc:title>%s</dc:title>\n\
        <dc:creator opf:file-as="%s" opf:role="aut">%s</dc:creator>\n\
        <dc:language>%s</dc:language>\n\
        <dc:identifier scheme="%s">%s</dc:identifier>\n' % (data['BookName'], surnameFirst(data['AuthorName']),
                                                            data['AuthorName'], data['BookLang'], scheme, bookid)

    if 'BookIsbn' in data:
        opfinfo += '        <dc:identifier scheme="ISBN">%s</dc:identifier>\n' % data['BookIsbn']

    if 'BookPub' in data:
        opfinfo += '        <dc:publisher>%s</dc:publisher>\n' % data['BookPub']

    if 'BookDate' in data:
        opfinfo += '        <dc:date>%s</dc:date>\n' % data['BookDate']

    if 'BookDesc' in data:
        opfinfo += '        <dc:description>%s</dc:description>\n' % data['BookDesc']

    if 'BookRate' in data:
        opfinfo += '        <meta content="%s" name="calibre:rating"/>\n' % int(round(data['BookRate']))

    if seriesname:
        opfinfo += '        <meta content="%s" name="calibre:series"/>\n' % seriesname
    elif 'Series' in data:
        opfinfo += '        <meta content="%s" name="calibre:series"/>\n' % data['Series']

    if seriesnum:
        opfinfo += '        <meta content="%s" name="calibre:series_index"/>\n' % seriesnum
    elif 'Series_index' in data:
        opfinfo += '        <meta content="%s" name="calibre:series_index"/>\n' % data['Series_index']

    opfinfo += '        <guide>\n\
            <reference href="%s.jpg" type="cover" title="Cover"/>\n\
        </guide>\n\
    </metadata>\n\
</package>' % global_name  # file in current directory, not full path

    dic = {'...': '', ' & ': ' ', ' = ': ' ', '$': 's', ' + ': ' ', '*': ''}

    opfinfo = unaccented_str(replace_all(opfinfo, dic))

    if PY2:
        fmode = 'wb'
    else:
        fmode = 'w'
    with open(opfpath, fmode) as opf:
        opf.write(opfinfo)
    logger.debug('Saved metadata to: ' + opfpath)
    setperm(opfpath)
    return opfpath, True<|MERGE_RESOLUTION|>--- conflicted
+++ resolved
@@ -1828,11 +1828,7 @@
         setperm(opfpath)
         return opfpath, False
 
-<<<<<<< HEAD
     # Horrible hack to work around the limitations of sqlite3's row object
-=======
-   # Horrible hack to work around the limitations of sqlite3's row object
->>>>>>> 0066d662
     data = {k: data[k] for k in data.keys()}
 
     bookid = data['BookID']
