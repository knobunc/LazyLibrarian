--- conflicted
+++ resolved
@@ -34,22 +34,11 @@
         return "Unable to talk to SABnzbd, check APIKEY"
     # check category exists
     if lazylibrarian.SAB_CAT:
-<<<<<<< HEAD
         if not cats.has_key('categories') or not len(cats['categories']):
             return "SABnzbd seems to have no categories set"
         if lazylibrarian.SAB_CAT not in cats['categories']:
             return "SABnzbd: Unknown category [%s]\nValid categories:\n%s" % (
                     lazylibrarian.SAB_CAT, str(cats['categories']))
-=======
-        if cats.has_key('categories') and lazylibrarian.SAB_CAT not in cats['categories']:
-            msg = "SABnzbd: Unknown category [%s]\n" % lazylibrarian.SAB_CAT
-            if cats['categories']:
-                msg += "Valid categories:\n"
-                msg += str(cats['categories'])
-            else:
-                msg += "SABnzbd seems to have no categories set"
->>>>>>> 2cdd779c
-            return msg
     return "SABnzbd connection successful"
 
 
