#  This file is part of Lazylibrarian.
#
#  Lazylibrarian is free software':'you can redistribute it and/or modify
#  it under the terms of the GNU General Public License as published by
#  the Free Software Foundation, either version 3 of the License, or
#  (at your option) any later version.
#
#  Lazylibrarian is distributed in the hope that it will be useful,
#  but WITHOUT ANY WARRANTY; without even the implied warranty of
#  MERCHANTABILITY or FITNESS FOR A PARTICULAR PURPOSE.  See the
#  GNU General Public License for more details.
#
#  You should have received a copy of the GNU General Public License
#  along with Lazylibrarian.  If not, see <http://www.gnu.org/licenses/>.

import datetime
import hashlib
import os
import random
import re
import threading
import time
import urllib
from shutil import copyfile, rmtree

import cherrypy
import lazylibrarian
from cherrypy.lib.static import serve_file
from lazylibrarian import logger, database, notifiers, versioncheck, magazinescan, \
    qbittorrent, utorrent, rtorrent, transmission, sabnzbd, nzbget, deluge, synology, grsync
from lazylibrarian.bookwork import setSeries, deleteEmptySeries, getSeriesAuthors
from lazylibrarian.cache import cache_img
from lazylibrarian.common import showJobs, restartJobs, clearLog, scheduleJob, checkRunningJobs, setperm, \
    dbUpdate, csv_file, saveLog
from lazylibrarian.csvfile import import_CSV, export_CSV
from lazylibrarian.downloadmethods import NZBDownloadMethod, TORDownloadMethod, DirectDownloadMethod
from lazylibrarian.formatter import plural, now, today, check_int, replace_all, safe_unicode, unaccented, \
    cleanName, unaccented_str
from lazylibrarian.gb import GoogleBooks
from lazylibrarian.gr import GoodReads
from lazylibrarian.importer import addAuthorToDB, addAuthorNameToDB, update_totals, search_for
from lazylibrarian.librarysync import LibraryScan
from lazylibrarian.manualbook import searchItem
from lazylibrarian.notifiers import notify_snatch, custom_notify_snatch
from lazylibrarian.postprocess import processAlternate, processDir
from lazylibrarian.searchbook import search_book
from lazylibrarian.searchmag import search_magazines
from lazylibrarian.postprocess import calibredb
from lib.deluge_client import DelugeRPCClient
from mako import exceptions
from mako.lookup import TemplateLookup


def serve_template(templatename, **kwargs):
    interface_dir = os.path.join(str(lazylibrarian.PROG_DIR), 'data/interfaces/')
    template_dir = os.path.join(str(interface_dir), lazylibrarian.CONFIG['HTTP_LOOK'])
    if not os.path.isdir(template_dir):
        logger.error("Unable to locate template [%s], reverting to default" % template_dir)
        lazylibrarian.CONFIG['HTTP_LOOK'] = 'default'
        template_dir = os.path.join(str(interface_dir), lazylibrarian.CONFIG['HTTP_LOOK'])

    _hplookup = TemplateLookup(directories=[template_dir], input_encoding='utf-8')
    try:
        if lazylibrarian.UPDATE_MSG:
            template = _hplookup.get_template("dbupdate.html")
            return template.render(message="Database upgrade in progress, please wait...",
                                   title="Database Upgrade", timer=5)
        else:
            template = _hplookup.get_template(templatename)
            return template.render(**kwargs)
    except Exception:
        return exceptions.html_error_template().render()


# noinspection PyProtectedMember,PyProtectedMember
class WebInterface(object):
    @cherrypy.expose
    def index(self):
        raise cherrypy.HTTPRedirect("home")

    @cherrypy.expose
    def home(self):
        self.label_thread('WEBSERVER')
        title = 'Authors'
        if lazylibrarian.IGNORED_AUTHORS:
            title = 'Ignored Authors'
        return serve_template(templatename="index.html", title=title, authors=[])

    # noinspection PyUnusedLocal
    @cherrypy.expose
    @cherrypy.tools.json_out()
    def getIndex(self, iDisplayStart=0, iDisplayLength=100, iSortCol_0=0, sSortDir_0="desc", sSearch="", **kwargs):
        # kwargs is used by datatables to pass params
        # for arg in kwargs:
        #     print arg, kwargs[arg]
        myDB = database.DBConnection()
        iDisplayStart = int(iDisplayStart)
        iDisplayLength = int(iDisplayLength)
        lazylibrarian.CONFIG['DISPLAYLENGTH'] = iDisplayLength

        cmd = 'SELECT AuthorImg,AuthorName,LastBook,LastDate,Status'
        cmd += ',AuthorLink,LastLink,HaveBooks,TotalBooks,AuthorID from authors '
        if lazylibrarian.IGNORED_AUTHORS:
            cmd += 'where Status == "Ignored" '
        else:
            cmd += 'where Status != "Ignored" '
        cmd += 'order by AuthorName COLLATE NOCASE'
        rowlist = myDB.select(cmd)
        # At his point we want to sort and filter _before_ adding the html as it's much quicker
        # turn the sqlite rowlist into a list of lists
        rows = []
        filtered = []
        if len(rowlist):
            for row in rowlist:  # iterate through the sqlite3.Row objects
                arow = list(row)
                nrow = arow[:4]
                havebooks = check_int(arow[7], 0)
                totalbooks = check_int(arow[8], 0)
                if totalbooks:
                    percent = (havebooks * 100.0) / totalbooks
                else:
                    percent = 0
                if percent > 100:
                    percent = 100
                if percent <= 100:
                    css = 'success'
                if percent <= 75:
                    css = 'info'
                if percent <= 50:
                    css = 'warning'
                if percent <= 25:
                    css = 'danger'

                nrow.append(percent)  # convert have/total into a float
                nrow.extend(arow[4:])
                if lazylibrarian.CONFIG['HTTP_LOOK'] == 'default':
                    bar = '<div class="progress-container %s">' % css
                    bar += '<div style="width:%s%%"><span class="progressbar-front-text">' % percent
                    bar += '%s/%s</span></div>' % (havebooks, totalbooks)
                else:
                    bar = '<div class="progress center-block" style="width: 150px;">'
                    bar += '<div class="progress-bar-%s progress-bar progress-bar-striped" role="progressbar"' % css
                    bar += 'aria-valuenow="%s" aria-valuemin="0" aria-valuemax="100" style="width: %s%%;">' % (
                        percent, percent)
                    bar += '<span class="sr-only">%s%% Complete</span>' % percent
                    bar += '<span class="progressbar-front-text">%s/%s</span></div></div>' % (havebooks, totalbooks)
                nrow.append(bar)
                rows.append(nrow)  # add each rowlist to the masterlist
            if sSearch:
                filtered = filter(lambda x: sSearch.lower() in str(x).lower(), rows)
            else:
                filtered = rows
            sortcolumn = int(iSortCol_0)

            filtered.sort(key=lambda x: x[sortcolumn], reverse=sSortDir_0 == "desc")

            if iDisplayLength < 0:  # display = all
                rows = filtered
            else:
                rows = filtered[iDisplayStart:(iDisplayStart + iDisplayLength)]

        mydict = {'iTotalDisplayRecords': len(filtered),
                  'iTotalRecords': len(rowlist),
                  'aaData': rows,
                  }
        return mydict

    @staticmethod
    def label_thread(name=None):
        if name:
            threading.currentThread().name = name
        else:
            threadname = threading.currentThread().name
            if "Thread-" in threadname:
                threading.currentThread().name = "WEBSERVER"

    # SERIES ############################################################
    @cherrypy.expose
    @cherrypy.tools.json_out()
    def getSeries(self, iDisplayStart=0, iDisplayLength=100, iSortCol_0=0, sSortDir_0="desc", sSearch="", **kwargs):
        # kwargs is used by datatables to pass params
        iDisplayStart = int(iDisplayStart)
        iDisplayLength = int(iDisplayLength)
        lazylibrarian.CONFIG['DISPLAYLENGTH'] = iDisplayLength

        whichStatus = 'All'
        if kwargs['whichStatus']:
            whichStatus = kwargs['whichStatus']

        AuthorID = None
        if kwargs['AuthorID']:
            AuthorID = kwargs['AuthorID']

        myDB = database.DBConnection()
        # We pass series.SeriesID twice for datatables as the render function modifies it
        # and we need it in two columns. There is probably a better way...
        cmd = 'SELECT series.SeriesID,AuthorName,SeriesName,series.Status,seriesauthors.AuthorID,series.SeriesID'
        cmd += ' from series,authors,seriesauthors'
        cmd += ' where authors.AuthorID=seriesauthors.AuthorID and series.SeriesID=seriesauthors.SeriesID'
        args = []
        if whichStatus not in ['All', 'None']:
            cmd += ' and series.Status=?'
            args.append(whichStatus)
        if AuthorID and not AuthorID == 'None':
            cmd += ' and seriesauthors.AuthorID=?'
            args.append(AuthorID)
        cmd += ' GROUP BY series.seriesID'
        cmd += ' order by AuthorName,SeriesName'
        if args:
            rowlist = myDB.select(cmd, tuple(args))
        else:
            rowlist = myDB.select(cmd)

        # turn the sqlite rowlist into a list of lists
        filtered = []
        rows = []

        if len(rowlist):
            # the masterlist to be filled with the row data
            for row in rowlist:  # iterate through the sqlite3.Row objects
                rows.append(list(row))  # add the rowlist to the masterlist
            if sSearch:
                filtered = filter(lambda x: sSearch.lower() in str(x).lower(), rows)
            else:
                filtered = rows

            sortcolumn = int(iSortCol_0)
            filtered.sort(key=lambda x: x[sortcolumn], reverse=sSortDir_0 == "desc")

            if iDisplayLength < 0:  # display = all
                rows = filtered
            else:
                rows = filtered[iDisplayStart:(iDisplayStart + iDisplayLength)]

        mydict = {'iTotalDisplayRecords': len(filtered),
                  'iTotalRecords': len(rowlist),
                  'aaData': rows,
                  }
        return mydict

    @cherrypy.expose
    def series(self, AuthorID=None, whichStatus=None):
        self.label_thread('WEBSERVER')
        myDB = database.DBConnection()
        title = "Series"
        if AuthorID:
            match = myDB.match('SELECT AuthorName from authors WHERE AuthorID=?', (AuthorID,))
            if match:
                title = "%s Series" % match['AuthorName']
        return serve_template(templatename="series.html", title=title, authorid=AuthorID, series=[],
                              whichStatus=whichStatus)

    @cherrypy.expose
    def seriesMembers(self, seriesid):
        self.label_thread('WEBSERVER')
        myDB = database.DBConnection()
        cmd = 'SELECT SeriesName,series.SeriesID,AuthorName,seriesauthors.AuthorID'
        cmd += ' from series,authors,seriesauthors'
        cmd += ' where authors.AuthorID=seriesauthors.AuthorID and series.SeriesID=seriesauthors.SeriesID'
        cmd += ' and series.SeriesID=?'
        series = myDB.match(cmd, (seriesid,))
        cmd = 'SELECT member.BookID,BookName,SeriesNum,BookImg,books.Status,AuthorName,authors.AuthorID'
        cmd += ' from member,series,books,authors'
        cmd += ' where series.SeriesID=member.SeriesID and books.BookID=member.BookID'
        cmd += ' and books.AuthorID=authors.AuthorID and books.Status != "Ignored"'
        cmd += ' and series.SeriesID=? order by SeriesName'
        members = myDB.select(cmd, (seriesid,))
        # is it a multi-author series?
        multi = "False"
        authorid = ''
        for item in members:
            if not authorid:
                authorid = item['AuthorID']
            else:
                if not authorid == item['AuthorID']:
                    multi = "True"
                    break
        return serve_template(templatename="members.html", title=series['SeriesName'],
                              members=members, series=series, multi=multi)

    @cherrypy.expose
    def markSeries(self, action=None, **args):
        myDB = database.DBConnection()
        if action:
            for seriesid in args:
                # ouch dirty workaround...
                if not seriesid == 'book_table_length':
                    if action in ["Wanted", "Active", "Skipped", "Ignored"]:
                        match = myDB.match('SELECT SeriesName from series WHERE SeriesID=?', (seriesid,))
                        if match:
                            myDB.upsert("series", {'Status': action}, {'SeriesID': seriesid})
                            logger.debug('Status set to "%s" for "%s"' % (action, match['SeriesName']))
                            if action in ['Wanted', 'Active']:
                                threading.Thread(target=getSeriesAuthors, name='SERIESAUTHORS', args=[seriesid]).start()
            if "redirect" in args:
                if not args['redirect'] == 'None':
                    raise cherrypy.HTTPRedirect("series?AuthorID=%s" % args['redirect'])
            raise cherrypy.HTTPRedirect("series")

    # CONFIG ############################################################

    @cherrypy.expose
    def config(self):
        self.label_thread('CONFIG')
        http_look_dir = os.path.join(lazylibrarian.PROG_DIR, 'data' + os.sep + 'interfaces')
        http_look_list = [name for name in os.listdir(http_look_dir)
                          if os.path.isdir(os.path.join(http_look_dir, name))]
        status_list = ['Skipped', 'Wanted', 'Have', 'Ignored']

        myDB = database.DBConnection()
        mags_list = []

        magazines = myDB.select('SELECT Title,Reject,Regex from magazines ORDER by Title COLLATE NOCASE')

        if magazines:
            for mag in magazines:
                title = mag['Title']
                regex = mag['Regex']
                if regex is None:
                    regex = ""
                reject = mag['Reject']
                if reject is None:
                    reject = ""
                mags_list.append({
                    'Title': title,
                    'Reject': reject,
                    'Regex': regex
                })

        # Don't pass the whole config, no need to pass the
        # lazylibrarian.globals
        config = {
            "http_look_list": http_look_list,
            "status_list": status_list,
            "magazines_list": mags_list
        }
        return serve_template(templatename="config.html", title="Settings", config=config)

    @cherrypy.expose
    def configUpdate(self, **kwargs):
        # print len(kwargs)
        # for arg in kwargs:
        #    print arg

        # first the non-config options
        if 'current_tab' in kwargs:
            lazylibrarian.CURRENT_TAB = kwargs['current_tab']

        interface = lazylibrarian.CFG.get('General', 'http_look')
        # now the config file entries
        for key in lazylibrarian.CONFIG_DEFINITIONS.keys():
            item_type, section, default = lazylibrarian.CONFIG_DEFINITIONS[key]
            if key.lower() in kwargs:
                value = kwargs[key.lower()]
                if item_type == 'bool':
                    if not value or value == 'False' or value == '0':
                        value = 0
                    else:
                        value = 1
                elif item_type == 'int':
                    value = check_int(value, default)
                lazylibrarian.CONFIG[key] = value
            else:
                # no key is returned for strings not available in config html page so leave these unchanged
                if key in lazylibrarian.CONFIG_NONWEB or key in lazylibrarian.CONFIG_GIT:
                    pass
                # default interface doesn't know about other interfaces variables
                elif interface == 'default' and key in lazylibrarian.CONFIG_NONDEFAULT:
                    pass
                # default interface doesn't know about download priorities
                elif interface == 'default' and 'dlpriority' in key.lower():
                    pass
                # no key is returned for empty tickboxes...
                elif item_type == 'bool':
                    # print "No entry for bool " + key
                    lazylibrarian.CONFIG[key] = 0
                # or empty string values
                else:
                    # print "No entry for str " + key
                    lazylibrarian.CONFIG[key] = ''

        myDB = database.DBConnection()
        magazines = myDB.select('SELECT Title,Reject,Regex from magazines ORDER by upper(Title)')

        if magazines:
            for mag in magazines:
                title = mag['Title']
                reject = mag['Reject']
                regex = mag['Regex']
                # seems kwargs parameters are passed as latin-1, can't see how to
                # configure it, so we need to correct it on accented magazine names
                # eg "Elle Quebec" where we might have e-acute stored as utf-8
                # e-acute is \xe9 in latin-1  but  \xc3\xa9 in utf-8
                # otherwise the comparison fails, but sometimes accented characters won't
                # fit latin-1 but fit utf-8 how can we tell ???
                if isinstance(title, str):
                    try:
                        title = title.encode('latin-1')
                    except UnicodeEncodeError:
                        try:
                            title = title.encode('utf-8')
                        except UnicodeEncodeError:
                            logger.warn('Unable to convert title [%s]' % repr(title))
                            title = unaccented(title)

                new_reject = kwargs.get('reject_list[%s]' % title, None)
                if not new_reject == reject:
                    controlValueDict = {'Title': title}
                    newValueDict = {'Reject': new_reject}
                    myDB.upsert("magazines", newValueDict, controlValueDict)
                new_regex = kwargs.get('regex[%s]' % title, None)
                if not new_regex == regex:
                    controlValueDict = {'Title': title}
                    newValueDict = {'Regex': new_regex}
                    myDB.upsert("magazines", newValueDict, controlValueDict)

        count = 0
        while count < len(lazylibrarian.NEWZNAB_PROV):
            lazylibrarian.NEWZNAB_PROV[count]['ENABLED'] = bool(kwargs.get(
                'newznab[%i][enabled]' % count, False))
            lazylibrarian.NEWZNAB_PROV[count]['HOST'] = kwargs.get(
                'newznab[%i][host]' % count, '')
            lazylibrarian.NEWZNAB_PROV[count]['API'] = kwargs.get(
                'newznab[%i][api]' % count, '')
            lazylibrarian.NEWZNAB_PROV[count]['GENERALSEARCH'] = kwargs.get(
                'newznab[%i][generalsearch]' % count, '')
            lazylibrarian.NEWZNAB_PROV[count]['BOOKSEARCH'] = kwargs.get(
                'newznab[%i][booksearch]' % count, '')
            lazylibrarian.NEWZNAB_PROV[count]['MAGSEARCH'] = kwargs.get(
                'newznab[%i][magsearch]' % count, '')
            lazylibrarian.NEWZNAB_PROV[count]['AUDIOSEARCH'] = kwargs.get(
                'newznab[%i][audiosearch]' % count, '')
            lazylibrarian.NEWZNAB_PROV[count]['BOOKCAT'] = kwargs.get(
                'newznab[%i][bookcat]' % count, '')
            lazylibrarian.NEWZNAB_PROV[count]['MAGCAT'] = kwargs.get(
                'newznab[%i][magcat]' % count, '')
            lazylibrarian.NEWZNAB_PROV[count]['AUDIOCAT'] = kwargs.get(
                'newznab[%i][audiocat]' % count, '')
            lazylibrarian.NEWZNAB_PROV[count]['EXTENDED'] = kwargs.get(
                'newznab[%i][extended]' % count, '')
            lazylibrarian.NEWZNAB_PROV[count]['UPDATED'] = kwargs.get(
                'newznab[%i][updated]' % count, '')
            lazylibrarian.NEWZNAB_PROV[count]['MANUAL'] = bool(kwargs.get(
                'newznab[%i][manual]' % count, False))
            if interface != 'default':
                lazylibrarian.NEWZNAB_PROV[count]['DLPRIORITY'] = check_int(kwargs.get(
                    'newznab[%i][dlpriority]' % count, 0), 0)
            count += 1

        count = 0
        while count < len(lazylibrarian.TORZNAB_PROV):
            lazylibrarian.TORZNAB_PROV[count]['ENABLED'] = bool(kwargs.get(
                'torznab[%i][enabled]' % count, False))
            lazylibrarian.TORZNAB_PROV[count]['HOST'] = kwargs.get(
                'torznab[%i][host]' % count, '')
            lazylibrarian.TORZNAB_PROV[count]['API'] = kwargs.get(
                'torznab[%i][api]' % count, '')
            lazylibrarian.TORZNAB_PROV[count]['GENERALSEARCH'] = kwargs.get(
                'torznab[%i][generalsearch]' % count, '')
            lazylibrarian.TORZNAB_PROV[count]['BOOKSEARCH'] = kwargs.get(
                'torznab[%i][booksearch]' % count, '')
            lazylibrarian.TORZNAB_PROV[count]['MAGSEARCH'] = kwargs.get(
                'torznab[%i][magsearch]' % count, '')
            lazylibrarian.TORZNAB_PROV[count]['AUDIOSEARCH'] = kwargs.get(
                'torznab[%i][audiosearch]' % count, '')
            lazylibrarian.TORZNAB_PROV[count]['BOOKCAT'] = kwargs.get(
                'torznab[%i][bookcat]' % count, '')
            lazylibrarian.TORZNAB_PROV[count]['MAGCAT'] = kwargs.get(
                'torznab[%i][magcat]' % count, '')
            lazylibrarian.TORZNAB_PROV[count]['AUDIOCAT'] = kwargs.get(
                'torznab[%i][audiocat]' % count, '')
            lazylibrarian.TORZNAB_PROV[count]['EXTENDED'] = kwargs.get(
                'torznab[%i][extended]' % count, '')
            lazylibrarian.TORZNAB_PROV[count]['UPDATED'] = kwargs.get(
                'torznab[%i][updated]' % count, '')
            lazylibrarian.TORZNAB_PROV[count]['MANUAL'] = bool(kwargs.get(
                'torznab[%i][manual]' % count, False))
            if interface != 'default':
                lazylibrarian.TORZNAB_PROV[count]['DLPRIORITY'] = check_int(kwargs.get(
                    'torznab[%i][dlpriority]' % count, 0), 0)
            count += 1

        count = 0
        while count < len(lazylibrarian.RSS_PROV):
            lazylibrarian.RSS_PROV[count]['ENABLED'] = bool(kwargs.get('rss[%i][enabled]' % count, False))
            lazylibrarian.RSS_PROV[count]['HOST'] = kwargs.get('rss[%i][host]' % count, '')
            if interface != 'default':
                lazylibrarian.RSS_PROV[count]['DLPRIORITY'] = check_int(kwargs.get(
                    'rss[%i][dlpriority]' % count, 0), 0)
            count += 1

        lazylibrarian.config_write()
        checkRunningJobs()

        raise cherrypy.HTTPRedirect("config")

    # SEARCH ############################################################

    @cherrypy.expose
    def search(self, name):
        self.label_thread('SEARCH')
        if name is None or not name:
            raise cherrypy.HTTPRedirect("home")

        myDB = database.DBConnection()

        authorsearch = myDB.select("SELECT AuthorName from authors")
        authorlist = []
        for item in authorsearch:
            authorlist.append(item['AuthorName'])

        booksearch = myDB.select("SELECT Status,BookID from books")
        booklist = []
        for item in booksearch:
            booklist.append(item['BookID'])

        searchresults = search_for(name)
        return serve_template(templatename="searchresults.html", title='Search Results: "' +
                                                                       name + '"', searchresults=searchresults,
                              authorlist=authorlist,
                              booklist=booklist, booksearch=booksearch)

    # AUTHOR ############################################################

    @cherrypy.expose
    def authorPage(self, AuthorID, BookLang=None, library='eBook', Ignored=False):
        self.label_thread('WEBSERVER')
        myDB = database.DBConnection()
        if Ignored:
            languages = myDB.select(
                "SELECT DISTINCT BookLang from books WHERE AuthorID=? AND Status ='Ignored'", (AuthorID,))
        else:
            languages = myDB.select(
                "SELECT DISTINCT BookLang from books WHERE AuthorID=? AND Status !='Ignored'", (AuthorID,))

        author = myDB.match("SELECT * from authors WHERE AuthorID=?", (AuthorID,))

        types = ['eBook']
        if lazylibrarian.SHOW_AUDIO:
            types.append('AudioBook')

        if not author:
            raise cherrypy.HTTPRedirect("home")
        authorname = author['AuthorName'].encode(lazylibrarian.SYS_ENCODING)
        return serve_template(
            templatename="author.html", title=urllib.quote_plus(authorname),
            author=author, languages=languages, booklang=BookLang, types=types, library=library, ignored=Ignored,
            showseries=lazylibrarian.SHOW_SERIES)

    @cherrypy.expose
    def setAuthor(self, AuthorID, status):

        myDB = database.DBConnection()
        authorsearch = myDB.match('SELECT AuthorName from authors WHERE AuthorID=?', (AuthorID,))
        if authorsearch:
            AuthorName = authorsearch['AuthorName']
            logger.info("%s author: %s" % (status, AuthorName))

            controlValueDict = {'AuthorID': AuthorID}
            newValueDict = {'Status': status}
            myDB.upsert("authors", newValueDict, controlValueDict)
            logger.debug(
                u'AuthorID [%s]-[%s] %s - redirecting to Author home page' % (AuthorID, AuthorName, status))
            raise cherrypy.HTTPRedirect("authorPage?AuthorID=%s" % AuthorID)
        else:
            logger.debug('pauseAuthor Invalid authorid [%s]' % AuthorID)
            raise cherrypy.HTTPRedirect("home")

    @cherrypy.expose
    def pauseAuthor(self, AuthorID):
        self.setAuthor(AuthorID, 'Paused')

    @cherrypy.expose
    def wantAuthor(self, AuthorID):
        self.setAuthor(AuthorID, 'Wanted')

    @cherrypy.expose
    def resumeAuthor(self, AuthorID):
        self.setAuthor(AuthorID, 'Active')

    @cherrypy.expose
    def ignoreAuthor(self, AuthorID):
        self.setAuthor(AuthorID, 'Ignored')

    @cherrypy.expose
    def removeAuthor(self, AuthorID):
        myDB = database.DBConnection()
        authorsearch = myDB.match('SELECT AuthorName from authors WHERE AuthorID=?', (AuthorID,))
        if authorsearch:  # to stop error if try to remove an author while they are still loading
            AuthorName = authorsearch['AuthorName']
            logger.info("Removing all references to author: %s" % AuthorName)
            myDB.action('DELETE from authors WHERE AuthorID=?', (AuthorID,))
            myDB.action('DELETE from seriesauthors WHERE AuthorID=?', (AuthorID,))
            myDB.action('DELETE from books WHERE AuthorID=?', (AuthorID,))
        raise cherrypy.HTTPRedirect("home")

    @cherrypy.expose
    def refreshAuthor(self, AuthorID):
        myDB = database.DBConnection()
        authorsearch = myDB.match('SELECT AuthorName from authors WHERE AuthorID=?', (AuthorID,))
        if authorsearch:  # to stop error if try to refresh an author while they are still loading
            threading.Thread(target=addAuthorToDB, name='REFRESHAUTHOR', args=[None, True, AuthorID]).start()
            raise cherrypy.HTTPRedirect("authorPage?AuthorID=%s" % AuthorID)
        else:
            logger.debug('refreshAuthor Invalid authorid [%s]' % AuthorID)
            raise cherrypy.HTTPRedirect("home")

    @cherrypy.expose
    def libraryScanAuthor(self, AuthorID, **kwargs):
        myDB = database.DBConnection()
        authorsearch = myDB.match('SELECT AuthorName from authors WHERE AuthorID=?', (AuthorID,))
        if authorsearch:  # to stop error if try to refresh an author while they are still loading
            AuthorName = authorsearch['AuthorName']
            library = 'eBook'
            if 'library' in kwargs:
                library = kwargs['library']

            if library == 'AudioBook':
                authordir = safe_unicode(os.path.join(lazylibrarian.DIRECTORY('Audio'), AuthorName))
            else:  # if library == 'eBook':
                authordir = safe_unicode(os.path.join(lazylibrarian.DIRECTORY('eBook'), AuthorName))
            if not os.path.isdir(authordir):
                # books might not be in exact same authorname folder
                # eg Calibre puts books into folder "Eric van Lustbader", but
                # goodreads told lazylibrarian he's "Eric Van Lustbader", note the capital 'V'
                if library == 'AudioBook':
                    sourcefile = 'AudioFile'
                else:
                    sourcefile = 'BookFile'
                cmd = 'SELECT %s from books,authors where books.AuthorID = authors.AuthorID' % sourcefile
                cmd += '  and AuthorName=? and %s <> ""' % sourcefile
                anybook = myDB.match(cmd, (AuthorName,))
                if anybook:
                    authordir = safe_unicode(os.path.dirname(os.path.dirname(anybook[sourcefile])))
            if os.path.isdir(authordir):
                remove = bool(lazylibrarian.CONFIG['FULL_SCAN'])
                try:
                    threading.Thread(target=LibraryScan, name='AUTHOR_SCAN',
                                     args=[authordir, library, AuthorID, remove]).start()
                except Exception as e:
                    logger.error('Unable to complete the scan: %s' % str(e))
            else:
                # maybe we don't have any of their books
                logger.warn('Unable to find author directory: %s' % authordir)

            raise cherrypy.HTTPRedirect("authorPage?AuthorID=%s&library=%s" % (AuthorID, library))
        else:
            logger.debug('ScanAuthor Invalid authorid [%s]' % AuthorID)
            raise cherrypy.HTTPRedirect("home")

    @cherrypy.expose
    def addAuthor(self, AuthorName):
        threading.Thread(target=addAuthorNameToDB, name='ADDAUTHOR', args=[AuthorName, False]).start()
        raise cherrypy.HTTPRedirect("home")

    @cherrypy.expose
    def addAuthorID(self, AuthorID):
        threading.Thread(target=addAuthorToDB, name='ADDAUTHOR', args=['', False, AuthorID]).start()
        raise cherrypy.HTTPRedirect("home")

    @cherrypy.expose
    def toggleAuth(self):
        if lazylibrarian.IGNORED_AUTHORS:  # show ignored ones, or active ones
            lazylibrarian.IGNORED_AUTHORS = False
        else:
            lazylibrarian.IGNORED_AUTHORS = True
        raise cherrypy.HTTPRedirect("home")

    # BOOKS #############################################################

    @cherrypy.expose
    def booksearch(self, author=None, title=None, bookid=None, action=None):
        self.label_thread('BOOKSEARCH')
        if '_title' in action:
            searchterm = title
        elif '_author' in action:
            searchterm = author
        else:  # if '_full' in action:
            searchterm = '%s %s' % (author, title)
            searchterm = searchterm.strip()

        if action == 'e_full':
            cat = 'book'
        elif action == 'a_full':
            cat = 'audio'
        else:
            cat = 'general'

        results = searchItem(searchterm, bookid, cat)
        library = 'eBook'
        if action.startswith('a_'):
            library = 'AudioBook'
        return serve_template(templatename="manualsearch.html", title=library + ' Search Results: "' +
                              searchterm + '"', bookid=bookid, results=results, library=library)

    @cherrypy.expose
    def countProviders(self):
        cherrypy.response.headers['Cache-Control'] = "max-age=0,no-cache,no-store"
        count = lazylibrarian.USE_NZB() + lazylibrarian.USE_TOR() + lazylibrarian.USE_RSS() + lazylibrarian.USE_DIRECT()
        return "Searching %s providers, please wait..." % count

    @cherrypy.expose
    def snatchBook(self, bookid=None, mode=None, provider=None, url=None, size=None, library=None):
        logger.debug("snatch bookid %s mode=%s from %s url=[%s]" % (bookid, mode, provider, url))
        myDB = database.DBConnection()
        bookdata = myDB.match('SELECT AuthorID, BookName from books WHERE BookID=?', (bookid,))
        if bookdata:
            controlValueDict = {"NZBurl": url}
            newValueDict = {
                "NZBprov": provider,
                "BookID": bookid,
                "NZBdate": now(),  # when we asked for it
                "NZBsize": size,
                "NZBtitle": bookdata["BookName"],
                "NZBmode": mode,
                "AuxInfo": library,
                "Status": "Skipped"
            }
            myDB.upsert("wanted", newValueDict, controlValueDict)
            AuthorID = bookdata["AuthorID"]
            url = urllib.unquote_plus(url)
            url = url.replace(' ', '+')
            bookname = '%s LL.(%s)' % (bookdata["BookName"], bookid)
            if 'libgen' in provider:  # for libgen we use direct download links
                snatch = DirectDownloadMethod(bookid, bookname, url, bookdata["BookName"], library)
            elif mode in ["torznab", "torrent", "magnet"]:
                snatch = TORDownloadMethod(bookid, bookname, url, library)
            else:
                snatch = NZBDownloadMethod(bookid, bookname, url, library)
            if snatch:
                logger.info('Downloading %s %s from %s' % (library, bookdata["BookName"], provider))
                notify_snatch("%s from %s at %s" % (unaccented(bookdata["BookName"]), provider, now()))
                custom_notify_snatch(bookid)
                scheduleJob(action='Start', target='processDir')
            raise cherrypy.HTTPRedirect("authorPage?AuthorID=%s&library=%s" % (AuthorID, library))
        else:
            logger.debug('snatchBook Invalid bookid [%s]' % bookid)
            raise cherrypy.HTTPRedirect("home")

    @cherrypy.expose
    def audio(self, BookLang=None):
        self.label_thread('WEBSERVER')
        myDB = database.DBConnection()
        if BookLang == '':
            BookLang = None
        languages = myDB.select(
            'SELECT DISTINCT BookLang from books WHERE AUDIOSTATUS !="Skipped" AND AUDIOSTATUS !="Ignored"')
        return serve_template(templatename="audio.html", title='AudioBooks', books=[],
                              languages=languages, booklang=BookLang)

    @cherrypy.expose
    def books(self, BookLang=None):
        self.label_thread('WEBSERVER')
        myDB = database.DBConnection()
        if BookLang == '' or BookLang == 'None':
            BookLang = None
        languages = myDB.select('SELECT DISTINCT BookLang from books WHERE STATUS !="Skipped" AND STATUS !="Ignored"')
        return serve_template(templatename="books.html", title='Books', books=[],
                              languages=languages, booklang=BookLang)

    @cherrypy.expose
    @cherrypy.tools.json_out()
    def getBooks(self, iDisplayStart=0, iDisplayLength=100, iSortCol_0=0, sSortDir_0="desc", sSearch="", **kwargs):
        # kwargs is used by datatables to pass params
        # for arg in kwargs:
        #     print arg, kwargs[arg]

        myDB = database.DBConnection()
        iDisplayStart = int(iDisplayStart)
        iDisplayLength = int(iDisplayLength)
        lazylibrarian.CONFIG['DISPLAYLENGTH'] = iDisplayLength

        cmd = 'SELECT bookimg, authorname, bookname, bookrate, bookdate, books.status, books.bookid, booklang,'
        cmd += ' booksub, booklink, workpage, books.authorid, seriesdisplay, booklibrary, audiostatus, audiolibrary, '
        cmd += ' group_concat(series.seriesid || "~" || series.seriesname, "^")'
        cmd += ' FROM books, authors'
        cmd += ' LEFT OUTER JOIN member ON (books.BookID = member.BookID)'
        cmd += ' LEFT OUTER JOIN series ON (member.SeriesID = series.SeriesID)'
        cmd += ' WHERE books.AuthorID = authors.AuthorID'

        status_type = 'books.status'
        args = []
        if kwargs['source'] == "Manage":
            cmd += ' and books.STATUS=?'
            args.append(kwargs['whichStatus'])
        elif kwargs['source'] == "Books":
            cmd += ' and books.STATUS !="Skipped" AND books.STATUS !="Ignored"'
        elif kwargs['source'] == "Audio":
            cmd += ' and AUDIOSTATUS !="Skipped" AND AUDIOSTATUS !="Ignored"'
            status_type = 'audiostatus'
        elif kwargs['source'] == "Author":
            library = 'eBook'
            if 'library' in kwargs:
                library = kwargs['library']

            if library == 'AudioBook':
                status_type = 'audiostatus'
            else:
                status_type = 'books.status'

            cmd += ' and books.AuthorID=?'
            args.append(kwargs['AuthorID'])
            if 'ignored' in kwargs and kwargs['ignored'] == "True":
                cmd += ' and %s="Ignored"' % status_type
            else:
                cmd += ' and %s != "Ignored"' % status_type

        if kwargs['source'] in ["Books", "Author", "Audio"]:
            # for these we need to check and filter on BookLang if set
            if 'booklang' in kwargs and kwargs['booklang'] != '' and kwargs['booklang'] != 'None':
                cmd += ' and BOOKLANG=?'
                args.append(kwargs['booklang'])

        cmd += ' GROUP BY bookimg, authorname, bookname, bookrate, bookdate, books.status, books.bookid, booklang,'
        cmd += ' booksub, booklink, workpage, books.authorid, seriesdisplay, booklibrary, audiostatus, audiolibrary'

        rowlist = myDB.select(cmd, tuple(args))
        # At his point we want to sort and filter _before_ adding the html as it's much quicker
        # turn the sqlite rowlist into a list of lists
        rows = []
        filtered = []
        if len(rowlist):
            # the masterlist to be filled with the row data
            for row in rowlist:  # iterate through the sqlite3.Row objects
                rows.append(list(row))  # add each rowlist to the masterlist

            if sSearch:
                filtered = filter(lambda x: sSearch.lower() in str(x).lower(), rows)
            else:
                filtered = rows

            # table headers and column headers do not match at this point
            sortcolumn = int(iSortCol_0)

            if sortcolumn < 4:  # author, title
                sortcolumn -= 1
            elif sortcolumn == 4:  # series
                sortcolumn = 12
            elif sortcolumn == 8:  # status
                if status_type == 'audiostatus':
                    sortcolumn = 14
                else:
                    sortcolumn = 5
            elif sortcolumn == 7:  # added
                if status_type == 'audiostatus':
                    sortcolumn = 15
                else:
                    sortcolumn = 13
            else:  # rating, date
                sortcolumn -= 2

            if sortcolumn in [4, 12]:  # date, series
                self.natural_sort(filtered, key=lambda x: x[sortcolumn], reverse=sSortDir_0 == "desc")
            elif sortcolumn in [2]:  # title
                filtered.sort(key=lambda x: x[sortcolumn].lower(), reverse=sSortDir_0 == "desc")
            else:
                filtered.sort(key=lambda x: x[sortcolumn], reverse=sSortDir_0 == "desc")

            if iDisplayLength < 0:  # display = all
                rows = filtered
            else:
                rows = filtered[iDisplayStart:(iDisplayStart + iDisplayLength)]

            # now add html to the ones we want to display
            d = []  # the masterlist to be filled with the html data
            for row in rows:
                worklink = ''
                sitelink = ''
                bookrate = int(round(float(row[3])))
                if bookrate > 5:
                    bookrate = 5

                if row[10] and len(row[10]) > 4:  # is there a workpage link
                    worklink = '<a href="' + row[10] + '" target="_new"><small><i>LibraryThing</i></small></a>'

                editpage = '<a href="editBook?bookid=' + row[6] + '" target="_new"><small><i>Manual</i></a>'

                if 'goodreads' in row[9]:
                    sitelink = '<a href="%s" target="_new"><small><i>GoodReads</i></small></a>' % row[9]
                elif 'google' in row[9]:
                    sitelink = '<a href="%s" target="_new"><small><i>GoogleBooks</i></small></a>' % row[9]
                if row[8]:  # is there a sub-title
                    title = '%s<br><small><i>%s</i></small>' % (row[2], row[8])
                else:
                    title = row[2]
                title = title + '<br>' + sitelink + '&nbsp;' + worklink + '&nbsp;' + editpage

                # Need to pass bookid and status twice as datatables modifies first one
                if status_type == 'audiostatus':
                    d.append([row[6], row[0], row[1], title, row[12], bookrate, row[4], row[14], row[11],
                              row[6], row[15], row[14], row[16]])
                else:
                    d.append([row[6], row[0], row[1], title, row[12], bookrate, row[4], row[5], row[11],
                              row[6], row[13], row[5], row[16]])
            rows = d

        mydict = {'iTotalDisplayRecords': len(filtered),
                  'iTotalRecords': len(rowlist),
                  'aaData': rows,
                  }
<<<<<<< HEAD
=======
        # s = simplejson.dumps(mydict)
        # print ("Getbooks returning %s to %s" % (iDisplayStart, iDisplayStart + iDisplayLength))
>>>>>>> d7e70ad4
        return mydict

    @staticmethod
    def natural_sort(lst, key=lambda s: s, reverse=False):
        """
        Sort the list into natural alphanumeric order.
        """

        # noinspection PyShadowingNames
        def get_alphanum_key_func(key):
            convert = lambda text: int(text) if text.isdigit() else text
            return lambda s: [convert(c) for c in re.split('([0-9]+)', key(s))]

        sort_key = get_alphanum_key_func(key)
        lst.sort(key=sort_key, reverse=reverse)

    @cherrypy.expose
    def addBook(self, bookid=None):
        myDB = database.DBConnection()
        AuthorID = ""
        match = myDB.match('SELECT AuthorID from books WHERE BookID=?', (bookid,))
        if match:
            myDB.upsert("books", {'Status': 'Wanted'}, {'BookID': bookid})
            AuthorID = match['AuthorID']
            update_totals(AuthorID)
        else:
            if lazylibrarian.CONFIG['BOOK_API'] == "GoogleBooks":
                GB = GoogleBooks(bookid)
                _ = threading.Thread(target=GB.find_book, name='GB-BOOK', args=[bookid]).start()
            else:  # lazylibrarian.CONFIG['BOOK_API'] == "GoodReads":
                GR = GoodReads(bookid)
                _ = threading.Thread(target=GR.find_book, name='GR-BOOK', args=[bookid]).start()

        if lazylibrarian.CONFIG['IMP_AUTOSEARCH']:
            books = [{"bookid": bookid}]
            self.startBookSearch(books)

        if AuthorID:
            raise cherrypy.HTTPRedirect("authorPage?AuthorID=%s" % AuthorID)
        else:
            raise cherrypy.HTTPRedirect("books")

    @cherrypy.expose
    def startBookSearch(self, books=None, library=None):
        if books:
            if lazylibrarian.USE_NZB() or lazylibrarian.USE_TOR() \
                    or lazylibrarian.USE_RSS() or lazylibrarian.USE_DIRECT():
                threading.Thread(target=search_book, name='SEARCHBOOK', args=[books, library]).start()
                booktype = library
                if not booktype:
                    booktype = 'book'  # all types
                logger.debug("Searching for %s with id: %s" % (booktype, books[0]["bookid"]))
            else:
                logger.warn("Not searching for book, no search methods set, check config.")
        else:
            logger.debug("BookSearch called with no books")

    @cherrypy.expose
    def searchForBook(self, bookid=None, library=None):
        myDB = database.DBConnection()
        AuthorID = ''
        bookdata = myDB.match('SELECT AuthorID from books WHERE BookID=?', (bookid,))
        if bookdata:
            AuthorID = bookdata["AuthorID"]

            # start searchthreads
            books = [{"bookid": bookid}]
            self.startBookSearch(books, library=library)

        if AuthorID:
            raise cherrypy.HTTPRedirect("authorPage?AuthorID=%s" % AuthorID)
        else:
            raise cherrypy.HTTPRedirect("books")

    @staticmethod
    def mimetype(filename):
        name = filename.lower()
        if name.endswith('.epub'):
            return 'application/epub+zip'
        elif name.endswith('.mobi') or name.endswith('.azw3'):
            return 'application/x-mobipocket-ebook'
        elif name.endswith('.pdf'):
            return 'application/pdf'
        elif name.endswith('.mp3'):
            return 'audio/mpeg3'
        return "application/x-download"

    @cherrypy.expose
    def openBook(self, bookid=None, library=None):
        self.label_thread()
        myDB = database.DBConnection()
        cmd = 'SELECT BookFile,AudioFile,AuthorName,BookName from books,authors WHERE BookID=?'
        cmd += ' and books.AuthorID = authors.AuthorID'
        bookdata = myDB.match(cmd, (bookid,))
        if bookdata:
            if library == 'AudioBook':
                bookfile = bookdata["AudioFile"]
                if bookfile and os.path.isfile(bookfile):
                    logger.debug('Opening %s %s' % (library, bookfile))
                    return serve_file(bookfile, self.mimetype(bookfile), "attachment")
            else:
                library = 'eBook'
                bookfile = bookdata["BookFile"]
                if bookfile and os.path.isfile(bookfile):
                    logger.debug('Opening %s %s' % (library, bookfile))
                    return serve_file(bookfile, self.mimetype(bookfile), "attachment")

            authorName = bookdata["AuthorName"]
            bookName = bookdata["BookName"]
            logger.info('Missing %s %s,%s [%s]' % (library, authorName, bookName, bookfile))
        else:
            logger.warn('Missing bookid: %s' % bookid)

    @cherrypy.expose
    def editAuthor(self, authorid=None):
        self.label_thread('EDIT_AUTHOR')
        myDB = database.DBConnection()

        data = myDB.match('SELECT * from authors WHERE AuthorID=?', (authorid,))
        if data:
            return serve_template(templatename="editauthor.html", title="Edit Author", config=data)
        else:
            logger.info('Missing author %s:' % authorid)

    @cherrypy.expose
    def authorUpdate(self, authorid='', authorname='', authorborn='', authordeath='', authorimg='', manual='0'):
        myDB = database.DBConnection()
        if authorid:
            authdata = myDB.match('SELECT * from authors WHERE AuthorID=?', (authorid,))
            if authdata:
                edited = ""
                if authorborn == 'None':
                    authorborn = ''
                if authordeath == 'None':
                    authordeath = ''
                if authorimg == 'None':
                    authorimg = ''
                manual = bool(check_int(manual, 0))

                if not (authdata["AuthorBorn"] == authorborn):
                    edited += "Born "
                if not (authdata["AuthorDeath"] == authordeath):
                    edited += "Died "
                if not (authdata["AuthorImg"] == authorimg):
                    edited += "Image "
                if not (bool(check_int(authdata["Manual"], 0)) == manual):
                    edited += "Manual "

                if not (authdata["AuthorName"] == authorname):
                    match = myDB.match('SELECT AuthorName from authors where AuthorName=?', (authorname,))
                    if match:
                        logger.debug("Unable to rename, new author name %s already exists" % authorname)
                        authorname = authdata["AuthorName"]
                    else:
                        edited += "Name "

                if edited:
                    # Check dates in format yyyy/mm/dd, or unchanged if fails datecheck
                    ab = authorborn
                    authorborn = authdata["AuthorBorn"]  # assume fail, leave unchanged
                    if ab:
                        rejected = True
                        if len(ab) == 10:
                            try:
                                _ = datetime.date(int(ab[:4]), int(ab[5:7]), int(ab[8:]))
                                authorborn = ab
                                rejected = False
                            except ValueError:
                                authorborn = authdata["AuthorBorn"]
                        if rejected:
                            logger.warn("Author Born date [%s] rejected" % ab)
                            edited = edited.replace('Born ', '')

                    ab = authordeath
                    authordeath = authdata["AuthorDeath"]  # assume fail, leave unchanged
                    if ab:
                        rejected = True
                        if len(ab) == 10:
                            try:
                                _ = datetime.date(int(ab[:4]), int(ab[5:7]), int(ab[8:]))
                                authordeath = ab
                                rejected = False
                            except ValueError:
                                authordeath = authdata["AuthorDeath"]
                        if rejected:
                            logger.warn("Author Died date [%s] rejected" % ab)
                            edited = edited.replace('Died ', '')

                    if not authorimg:
                        authorimg = authdata["AuthorImg"]
                    else:
                        rejected = True
                        # Cache file image
                        if os.path.isfile(authorimg):
                            extn = os.path.splitext(authorimg)[1].lower()
                            if extn and extn in ['.jpg', '.jpeg', '.png']:
                                destfile = os.path.join(lazylibrarian.CACHEDIR, 'author', authorid + '.jpg')
                                try:
                                    copyfile(authorimg, destfile)
                                    setperm(destfile)
                                    authorimg = 'cache/author/' + authorid + '.jpg'
                                    rejected = False
                                except Exception as why:
                                    logger.debug("Failed to copy file %s, %s" % (authorimg, str(why)))

                        if authorimg.startswith('http'):
                            # cache image from url
                            extn = os.path.splitext(authorimg)[1].lower()
                            if extn and extn in ['.jpg', '.jpeg', '.png']:
                                authorimg, success = cache_img("author", authorid, authorimg)
                                if success:
                                    rejected = False

                        if rejected:
                            logger.warn("Author Image [%s] rejected" % authorimg)
                            authorimg = authdata["AuthorImg"]
                            edited = edited.replace('Image ', '')

                    controlValueDict = {'AuthorID': authorid}
                    newValueDict = {
                        'AuthorName': authorname,
                        'AuthorBorn': authorborn,
                        'AuthorDeath': authordeath,
                        'AuthorImg': authorimg,
                        'Manual': bool(manual)
                    }
                    myDB.upsert("authors", newValueDict, controlValueDict)
                    logger.info('Updated [ %s] for %s' % (edited, authorname))

                else:
                    logger.debug('Author [%s] has not been changed' % authorname)

            raise cherrypy.HTTPRedirect("authorPage?AuthorID=%s" % authorid)
        else:
            raise cherrypy.HTTPRedirect("authors")

    @cherrypy.expose
    def editBook(self, bookid=None):
        self.label_thread('EDIT_BOOK')
        myDB = database.DBConnection()
        authors = myDB.select(
            "SELECT AuthorName from authors WHERE Status !='Ignored' ORDER by AuthorName COLLATE NOCASE")
        cmd = 'SELECT BookName,BookID,BookSub,BookGenre,BookLang,books.Manual,AuthorName,books.AuthorID '
        cmd += 'from books,authors WHERE books.AuthorID = authors.AuthorID and BookID=?'
        bookdata = myDB.match(cmd, (bookid,))
        cmd = 'SELECT SeriesName, SeriesNum from member,series '
        cmd += 'where series.SeriesID=member.SeriesID and BookID=?'
        seriesdict = myDB.select(cmd, (bookid,))
        if bookdata:
            return serve_template(templatename="editbook.html", title="Edit Book",
                                  config=bookdata, seriesdict=seriesdict, authors=authors)
        else:
            logger.info('Missing book %s' % bookid)

    @cherrypy.expose
    def bookUpdate(self, bookname='', bookid='', booksub='', bookgenre='', booklang='',
                   manual='0', authorname='', **kwargs):
        myDB = database.DBConnection()
        if bookid:
            cmd = 'SELECT BookName,BookSub,BookGenre,BookLang,books.Manual,AuthorName,books.AuthorID '
            cmd += 'from books,authors WHERE books.AuthorID = authors.AuthorID and BookID=?'
            bookdata = myDB.match(cmd, (bookid,))
            if bookdata:
                edited = ''
                moved = False
                if bookgenre == 'None':
                    bookgenre = ''
                manual = bool(check_int(manual, 0))
                if not (bookdata["BookName"] == bookname):
                    edited += "Title "
                if not (bookdata["BookSub"] == booksub):
                    edited += "Subtitle "
                if not (bookdata["BookGenre"] == bookgenre):
                    edited += "Genre "
                if not (bookdata["BookLang"] == booklang):
                    edited += "Language "
                if not (bool(check_int(bookdata["Manual"], 0)) == manual):
                    edited += "Manual "
                if not (bookdata["AuthorName"] == authorname):
                    moved = True

                if edited:
                    controlValueDict = {'BookID': bookid}
                    newValueDict = {
                        'BookName': bookname,
                        'BookSub': booksub,
                        'BookGenre': bookgenre,
                        'BookLang': booklang,
                        'Manual': bool(manual)
                    }
                    myDB.upsert("books", newValueDict, controlValueDict)

                cmd = 'SELECT SeriesName, SeriesNum from member,series '
                cmd += 'where series.SeriesID=member.SeriesID and BookID=?'
                old_series = myDB.select(cmd, (bookid,))
                old_dict = {}
                new_dict = {}
                dict_counter = 0
                while "series[%s][name]" % dict_counter in kwargs:
                    s_name = kwargs["series[%s][name]" % dict_counter]
                    s_name = cleanName(unaccented(s_name), '&/')
                    new_dict[s_name] = kwargs["series[%s][number]" % dict_counter]
                    dict_counter += 1
                if 'series[new][name]' in kwargs and 'series[new][number]' in kwargs:
                    if kwargs['series[new][name]']:
                        s_name = kwargs["series[new][name]"]
                        s_name = cleanName(unaccented(s_name), '&/')
                        new_dict[s_name] = kwargs['series[new][number]']
                for item in old_series:
                    old_dict[cleanName(unaccented(item['SeriesName']), '&/')] = item['SeriesNum']

                series_changed = False
                for item in old_dict:
                    if item not in new_dict:
                        series_changed = True
                for item in new_dict:
                    if item not in old_dict:
                        series_changed = True
                    else:
                        if new_dict[item] != old_dict[item]:
                            series_changed = True
                if series_changed:
                    setSeries(new_dict, bookid)
                    deleteEmptySeries()
                    edited += "Series "

                if edited:
                    logger.info('Updated [ %s] for %s' % (edited, bookname))
                else:
                    logger.debug('Book [%s] has not been changed' % bookname)

                if moved:
                    authordata = myDB.match('SELECT AuthorID from authors WHERE AuthorName=?', (authorname,))
                    if authordata:
                        controlValueDict = {'BookID': bookid}
                        newValueDict = {'AuthorID': authordata['AuthorID']}
                        myDB.upsert("books", newValueDict, controlValueDict)
                        update_totals(bookdata["AuthorID"])  # we moved from here
                        update_totals(authordata['AuthorID'])  # to here

                    logger.info('Book [%s] has been moved' % bookname)
                else:
                    logger.debug('Book [%s] has not been moved' % bookname)
                # if edited or moved:
                raise cherrypy.HTTPRedirect("editBook?bookid=%s" % bookid)

        raise cherrypy.HTTPRedirect("books")

    @cherrypy.expose
    def markBooks(self, AuthorID=None, seriesid=None, action=None, redirect=None, **args):
        if 'library' in args:
            library = args['library']
        else:
            library = 'eBook'
            if redirect == 'audio':
                library = 'AudioBook'
        myDB = database.DBConnection()
        if not redirect:
            redirect = "books"
        authorcheck = []
        if action:
            for bookid in args:
                # ouch dirty workaround...
                if not bookid == 'book_table_length':
                    if action in ["Wanted", "Have", "Ignored", "Skipped"]:
                        title = myDB.match('SELECT BookName from books WHERE BookID=?', (bookid,))
                        if title:
                            bookname = title['BookName']
                            if library == 'eBook':
                                myDB.upsert("books", {'Status': action}, {'BookID': bookid})
                                logger.debug('Status set to "%s" for "%s"' % (action, bookname))
                            elif library == 'AudioBook':
                                myDB.upsert("books", {'AudioStatus': action}, {'BookID': bookid})
                                logger.debug('AudioStatus set to "%s" for "%s"' % (action, bookname))
                    if action in ["Remove", "Delete"]:
                        bookdata = myDB.match(
                            'SELECT AuthorID,Bookname,BookFile,AudioFile from books WHERE BookID=?', (bookid,))
                        if bookdata:
                            AuthorID = bookdata['AuthorID']
                            bookname = bookdata['BookName']
                            if action == "Delete":
                                if library == 'eBook':
                                    bookfile = bookdata['BookFile']
                                else:
                                    bookfile = bookdata['AudioFile']
                                if bookfile and os.path.isfile(bookfile):
                                    try:
                                        rmtree(os.path.dirname(bookfile), ignore_errors=True)
                                        deleted = True
                                    except Exception as e:
                                        logger.debug('rmtree failed on %s, %s' % (bookfile, str(e)))
                                        deleted = False

                                    if deleted:
                                        if bookfile == bookdata['BookFile']:
                                            logger.info('eBook %s deleted from disc' % bookname)
                                            try:
                                                calibreid = os.path.dirname(bookfile)
                                                if calibreid.endswith(')'):
                                                    calibreid = calibreid.rsplit('(', 1)[1].split(')')[0]
                                                    if not calibreid or not calibreid.isdigit():
                                                        calibreid = None
                                                else:
                                                    calibreid = None
                                            except IndexError:
                                                calibreid = None

                                            if calibreid:
                                                res, err, rc = calibredb('remove', [calibreid], None)
                                                if res and not rc:
                                                    logger.debug('%s reports: %s' %
                                                                 (lazylibrarian.CONFIG['IMP_CALIBREDB'],
                                                                  unaccented_str(res)))
                                                else:
                                                    logger.debug('No response from %s' %
                                                                 lazylibrarian.CONFIG['IMP_CALIBREDB'])
                                        if bookfile == bookdata['AudioFile']:
                                            logger.info('AudioBook %s deleted from disc' % bookname)

                            authorcheck = myDB.match('SELECT AuthorID from authors WHERE AuthorID=?', (AuthorID,))
                            if authorcheck:
                                if library == 'eBook':
                                    myDB.upsert("books", {"Status": "Ignored"}, {"BookID": bookid})
                                    logger.debug('Status set to Ignored for "%s"' % bookname)
                                else:
                                    myDB.upsert("books", {"AudioStatus": "Ignored"}, {"BookID": bookid})
                                    logger.debug('AudioStatus set to Ignored for "%s"' % bookname)
                            else:
                                myDB.action('delete from books where bookid=?', (bookid,))
                                logger.info('Removed "%s" from database' % bookname)

        if redirect == "author" or len(authorcheck):
            update_totals(AuthorID)

        # start searchthreads
        if action == 'Wanted':
            books = []
            for arg in args:
                # ouch dirty workaround...
                if arg not in ['booklang', 'library', 'ignored', 'book_table_length']:
                    books.append({"bookid": arg})

            if lazylibrarian.USE_NZB() or lazylibrarian.USE_TOR() \
                    or lazylibrarian.USE_RSS() or lazylibrarian.USE_DIRECT():
                threading.Thread(target=search_book, name='SEARCHBOOK', args=[books, library]).start()

        if redirect == "author":
            raise cherrypy.HTTPRedirect("authorPage?AuthorID=%s&library=%s" % (AuthorID, library))
        elif redirect in ["books", "audio"]:
            raise cherrypy.HTTPRedirect(redirect)
        elif redirect == "members":
            raise cherrypy.HTTPRedirect("seriesMembers?seriesid=%s" % seriesid)
        else:
            raise cherrypy.HTTPRedirect("manage")

    # WALL #########################################################

    @cherrypy.expose
    def magWall(self, title=None):
        self.label_thread('MAGWALL')
        myDB = database.DBConnection()
        cmd = 'SELECT IssueFile,IssueID from issues'
        args = None
        if title:
            cmd += ' WHERE Title=?'
            args = (title,)
        cmd += ' order by IssueAcquired DESC'
        issues = myDB.select(cmd, args)

        if not len(issues):
            raise cherrypy.HTTPRedirect("magazines")
        else:
            mod_issues = []
            for issue in issues:
                magfile = issue['IssueFile']
                extn = os.path.splitext(magfile)[1]
                if extn:
                    magimg = magfile.replace(extn, '.jpg')
                    if not magimg or not os.path.isfile(magimg):
                        magimg = 'images/nocover.jpg'
                    else:
                        myhash = hashlib.md5(magimg).hexdigest()
                        hashname = os.path.join(lazylibrarian.CACHEDIR, 'magazine', myhash + ".jpg")
                        if not os.path.isfile(hashname):
                            copyfile(magimg, hashname)
                            setperm(hashname)
                        magimg = 'cache/magazine/' + myhash + '.jpg'
                else:
                    logger.debug('No extension found on %s' % magfile)
                    magimg = 'images/nocover.jpg'

                this_issue = dict(issue)
                this_issue['Cover'] = magimg
                mod_issues.append(this_issue)
        return serve_template(
            templatename="coverwall.html", title="Recent Issues", results=mod_issues, redirect="magazines",
            columns=lazylibrarian.CONFIG['WALL_COLUMNS'])

    @cherrypy.expose
    def bookWall(self):
        self.label_thread('BOOKWALL')
        myDB = database.DBConnection()
        results = myDB.select('SELECT BookFile,BookImg,BookID from books where Status="Open" order by BookLibrary DESC')
        if not len(results):
            raise cherrypy.HTTPRedirect("books")
        return serve_template(
            templatename="coverwall.html", title="Recent Books", results=results, redirect="books",
            columns=lazylibrarian.CONFIG['WALL_COLUMNS'])

    @cherrypy.expose
    def audioWall(self):
        self.label_thread('AUDIOWALL')
        myDB = database.DBConnection()
        results = myDB.select(
            'SELECT AudioFile,BookImg,BookID from books where AudioStatus="Open" order by AudioLibrary DESC')
        if not len(results):
            raise cherrypy.HTTPRedirect("audio")
        return serve_template(
            templatename="coverwall.html", title="Recent AudioBooks", results=results, redirect="audio",
            columns=lazylibrarian.CONFIG['WALL_COLUMNS'])

    @cherrypy.expose
    def wallColumns(self, redirect=None, count=None):
        columns = check_int(lazylibrarian.CONFIG['WALL_COLUMNS'], 6)
        if count == 'up' and columns <= 12:
            columns += 1
        elif count == 'down' and columns > 1:
            columns -= 1
        lazylibrarian.CONFIG['WALL_COLUMNS'] = columns
        if redirect == 'audio':
            raise cherrypy.HTTPRedirect('audioWall')
        elif redirect == 'books':
            raise cherrypy.HTTPRedirect('bookWall')
        elif redirect == 'magazines':
            raise cherrypy.HTTPRedirect('magWall')
        else:
            raise cherrypy.HTTPRedirect('home')

    # MAGAZINES #########################################################

    @cherrypy.expose
    def magazines(self):
        self.label_thread('WEBSERVER')
        myDB = database.DBConnection()

        magazines = myDB.select('SELECT * from magazines ORDER by Title')
        mags = []
        covercount = 0
        if magazines:
            for mag in magazines:
                title = mag['Title']
                count = myDB.match('SELECT COUNT(Title) as counter FROM issues WHERE Title=?', (title,))
                if count:
                    issues = count['counter']
                else:
                    issues = 0
                magimg = mag['LatestCover']
                # special flag to say "no covers required"
                if lazylibrarian.CONFIG['IMP_CONVERT'] == 'None' or not magimg or not os.path.isfile(magimg):
                    magimg = 'images/nocover.jpg'
                else:
                    myhash = hashlib.md5(magimg).hexdigest()
                    hashname = os.path.join(lazylibrarian.CACHEDIR, 'magazine', '%s.jpg' % myhash)
                    if not os.path.isfile(hashname):
                        copyfile(magimg, hashname)
                        setperm(hashname)
                    magimg = 'cache/magazine/' + myhash + '.jpg'
                    covercount += 1

                this_mag = dict(mag)
                this_mag['Count'] = issues
                this_mag['Cover'] = magimg
                this_mag['safetitle'] = urllib.quote_plus(mag['Title'].encode(lazylibrarian.SYS_ENCODING))
                mags.append(this_mag)
            if not lazylibrarian.CONFIG['TOGGLES'] and not lazylibrarian.CONFIG['MAG_IMG']:
                covercount = 0
        return serve_template(templatename="magazines.html", title="Magazines", magazines=mags, covercount=covercount)

    @cherrypy.expose
    def issuePage(self, title):
        self.label_thread('WEBSERVER')
        myDB = database.DBConnection()

        issues = myDB.select('SELECT * from issues WHERE Title=? order by IssueDate DESC', (title,))

        if not len(issues):
            raise cherrypy.HTTPRedirect("magazines")
        else:
            mod_issues = []
            covercount = 0
            for issue in issues:
                magfile = issue['IssueFile']
                extn = os.path.splitext(magfile)[1]
                if extn:
                    magimg = magfile.replace(extn, '.jpg')
                    if not magimg or not os.path.isfile(magimg):
                        magimg = 'images/nocover.jpg'
                    else:
                        myhash = hashlib.md5(magimg).hexdigest()
                        hashname = os.path.join(lazylibrarian.CACHEDIR, 'magazine', myhash + ".jpg")
                        if not os.path.isfile(hashname):
                            copyfile(magimg, hashname)
                            setperm(hashname)
                        magimg = 'cache/magazine/' + myhash + '.jpg'
                        covercount += 1
                else:
                    logger.debug('No extension found on %s' % magfile)
                    magimg = 'images/nocover.jpg'

                this_issue = dict(issue)
                this_issue['Cover'] = magimg
                mod_issues.append(this_issue)
            logger.debug("Found %s cover%s" % (covercount, plural(covercount)))

        if not lazylibrarian.CONFIG['TOGGLES']:
            if not lazylibrarian.CONFIG['MAG_IMG'] or lazylibrarian.CONFIG['IMP_CONVERT'] == 'None':
                covercount = 0

        return serve_template(templatename="issues.html", title=title, issues=mod_issues, covercount=covercount)

    @cherrypy.expose
    def pastIssues(self, whichStatus=None):
        self.label_thread('WEBSERVER')
        if whichStatus is None:
            whichStatus = "Skipped"
        return serve_template(
            templatename="manageissues.html", title="Manage Past Issues", issues=[], whichStatus=whichStatus)

    @cherrypy.expose
    @cherrypy.tools.json_out()
    def getPastIssues(self, iDisplayStart=0, iDisplayLength=100, iSortCol_0=0, sSortDir_0="desc", sSearch="", **kwargs):
        # kwargs is used by datatables to pass params
        myDB = database.DBConnection()
        iDisplayStart = int(iDisplayStart)
        iDisplayLength = int(iDisplayLength)
        lazylibrarian.CONFIG['DISPLAYLENGTH'] = iDisplayLength
        # need to filter on whichStatus
        rowlist = myDB.select('SELECT NZBurl, NZBtitle, NZBdate, Auxinfo, NZBprov from pastissues WHERE Status=?',
                              (kwargs['whichStatus'],))
        rows = []
        filtered = []
        if len(rowlist):
            for row in rowlist:  # iterate through the sqlite3.Row objects
                thisrow = list(row)
                # title needs spaces for column resizing
                title = thisrow[1]
                title = title.replace('.', ' ')
                title = title.replace('LL (', 'LL.(')
                thisrow[1] = title
                # make this shorter and with spaces for column resizing
                provider = thisrow[4]
                if len(provider) > 20:
                    while len(provider) > 20 and '/' in provider:
                        provider = provider.split('/', 1)[1]
                    provider = provider.replace('/', ' ')
                    thisrow[4] = provider
                rows.append(thisrow)  # add each rowlist to the masterlist

            if sSearch:
                filtered = filter(lambda x: sSearch.lower() in str(x).lower(), rows)
            else:
                filtered = rows

            sortcolumn = int(iSortCol_0)
            filtered.sort(key=lambda x: x[sortcolumn], reverse=sSortDir_0 == "desc")

            if iDisplayLength < 0:  # display = all
                rows = filtered
            else:
                rows = filtered[iDisplayStart:(iDisplayStart + iDisplayLength)]

        mydict = {'iTotalDisplayRecords': len(filtered),
                  'iTotalRecords': len(rowlist),
                  'aaData': rows,
                  }
        return mydict

    @cherrypy.expose
    def openMag(self, bookid=None):
        bookid = urllib.unquote_plus(bookid)
        myDB = database.DBConnection()
        # we may want to open an issue with a hashed bookid
        mag_data = myDB.match('SELECT * from issues WHERE IssueID=?', (bookid,))
        if mag_data:
            IssueFile = mag_data["IssueFile"]
            if IssueFile and os.path.isfile(IssueFile):
                logger.debug('Opening file %s' % IssueFile)
                return serve_file(IssueFile, self.mimetype(IssueFile), "attachment")

        # or we may just have a title to find magazine in issues table
        mag_data = myDB.select('SELECT * from issues WHERE Title=?', (bookid,))
        if len(mag_data) <= 0:  # no issues!
            raise cherrypy.HTTPRedirect("magazines")
        elif len(mag_data) == 1 and lazylibrarian.CONFIG['MAG_SINGLE']:  # we only have one issue, get it
            IssueDate = mag_data[0]["IssueDate"]
            IssueFile = mag_data[0]["IssueFile"]
            logger.debug('Opening %s - %s' % (bookid, IssueDate))
            return serve_file(IssueFile, self.mimetype(IssueFile), "attachment")
        else:  # multiple issues, show a list
            logger.debug("%s has %s issue%s" % (bookid, len(mag_data), plural(len(mag_data))))
            raise cherrypy.HTTPRedirect(
                "issuePage?title=%s" %
                urllib.quote_plus(bookid.encode(lazylibrarian.SYS_ENCODING)))

    @cherrypy.expose
    def markPastIssues(self, action=None, **args):
        myDB = database.DBConnection()
        maglist = []
        for nzburl in args:
            if isinstance(nzburl, str):
                nzburl = nzburl.decode(lazylibrarian.SYS_ENCODING)
            # ouch dirty workaround...
            if not nzburl == 'book_table_length':
                # some NZBurl have &amp;  some have just & so need to try both forms
                if '&' in nzburl and '&amp;' not in nzburl:
                    nzburl2 = nzburl.replace('&', '&amp;')
                elif '&amp;' in nzburl:
                    nzburl2 = nzburl.replace('&amp;', '&')
                else:
                    nzburl2 = ''

                if not nzburl2:
                    title = myDB.select('SELECT * from pastissues WHERE NZBurl=?', (nzburl,))
                else:
                    title = myDB.select('SELECT * from pastissues WHERE NZBurl=? OR NZBurl=?', (nzburl, nzburl2))

                for item in title:
                    nzburl = item['NZBurl']
                    if action == 'Remove':
                        myDB.action('DELETE from pastissues WHERE NZBurl=?', (nzburl,))
                        logger.debug('Item %s removed from past issues' % item['NZBtitle'])
                        maglist.append({'nzburl': nzburl})
                    elif action == 'Wanted':
                        bookid = item['BookID']
                        nzbprov = item['NZBprov']
                        nzbtitle = item['NZBtitle']
                        nzbmode = item['NZBmode']
                        nzbsize = item['NZBsize']
                        auxinfo = item['AuxInfo']
                        maglist.append({
                            'bookid': bookid,
                            'nzbprov': nzbprov,
                            'nzbtitle': nzbtitle,
                            'nzburl': nzburl,
                            'nzbmode': nzbmode
                        })
                        # copy into wanted table
                        controlValueDict = {'NZBurl': nzburl}
                        newValueDict = {
                            'BookID': bookid,
                            'NZBtitle': nzbtitle,
                            'NZBdate': now(),
                            'NZBprov': nzbprov,
                            'Status': action,
                            'NZBsize': nzbsize,
                            'AuxInfo': auxinfo,
                            'NZBmode': nzbmode
                        }
                        myDB.upsert("wanted", newValueDict, controlValueDict)

                    elif action in ['Ignored', 'Skipped']:
                        myDB.action('UPDATE pastissues set status=? WHERE NZBurl=?', (action, nzburl))
                        logger.debug('Item %s marked %s in past issues' % (item['NZBtitle'], action))
                        maglist.append({'nzburl': nzburl})

        if action == 'Remove':
            logger.info('Removed %s item%s from past issues' % (len(maglist), plural(len(maglist))))
        else:
            logger.info('Status set to %s for %s past issue%s' % (action, len(maglist), plural(len(maglist))))
        # start searchthreads
        if action == 'Wanted':
            for items in maglist:
                logger.debug('Snatching %s' % items['nzbtitle'])
                myDB.action('UPDATE pastissues set status=? WHERE NZBurl=?', (action, items['nzburl']))
                if 'libgen' in items['nzbprov']:
                    snatch = DirectDownloadMethod(
                        items['bookid'],
                        items['nzbtitle'],
                        items['nzburl'],
                        items['nzbtitle'],
                        'magazine')
                elif items['nzbmode'] in ['torznab', 'torrent', 'magnet']:
                    snatch = TORDownloadMethod(
                        items['bookid'],
                        items['nzbtitle'],
                        items['nzburl'],
                        'magazine')
                else:
                    snatch = NZBDownloadMethod(
                        items['bookid'],
                        items['nzbtitle'],
                        items['nzburl'],
                        'magazine')
                if snatch:  # if snatch fails, downloadmethods already report it
                    myDB.action('UPDATE pastissues set status=? WHERE NZBurl=?', ("Snatched", items['nzburl']))
                    logger.info('Downloading %s from %s' % (items['nzbtitle'], items['nzbprov']))
                    notifiers.notify_snatch(items['nzbtitle'] + ' at ' + now())
                    custom_notify_snatch(items['bookid'])
                    scheduleJob(action='Start', target='processDir')
        raise cherrypy.HTTPRedirect("pastIssues")

    @cherrypy.expose
    def markIssues(self, action=None, **args):
        myDB = database.DBConnection()
        for item in args:
            # ouch dirty workaround...
            if not item == 'book_table_length':
                issue = myDB.match('SELECT IssueFile,Title,IssueDate from issues WHERE IssueID=?', (item,))
                if issue:
                    if action == "Delete":
                        result = self.deleteIssue(issue['IssueFile'])
                        if result:
                            logger.info('Issue %s of %s deleted from disc' % (issue['IssueDate'], issue['Title']))
                    if action == "Remove" or action == "Delete":
                        myDB.action('DELETE from issues WHERE IssueID=?', (item,))
                        logger.info('Issue %s of %s removed from database' % (issue['IssueDate'], issue['Title']))
        raise cherrypy.HTTPRedirect("magazines")

    @staticmethod
    def deleteIssue(issuefile):
        try:
            # delete the magazine file and any cover image / opf
            if os.path.exists(issuefile):
                os.remove(issuefile)
            fname, extn = os.path.splitext(issuefile)
            for extn in ['.opf', '.jpg']:
                if os.path.exists(fname + extn):
                    os.remove(fname + extn)
            if os.path.exists(fname):
                os.remove(fname)
            # if the directory is now empty, delete that too
            try:
                os.rmdir(os.path.dirname(issuefile))
            except OSError:
                logger.debug('Directory %s not deleted, not empty?' % os.path.dirname(issuefile))
            return True
        except Exception as e:
            logger.debug('delete issue failed on %s, %s' % (issuefile, str(e)))
        return False

    @cherrypy.expose
    def markMagazines(self, action=None, **args):
        myDB = database.DBConnection()
        for item in args:
            if isinstance(item, str):
                item = item.decode(lazylibrarian.SYS_ENCODING)
            # ouch dirty workaround...
            if not item == 'book_table_length':
                if action == "Paused" or action == "Active":
                    controlValueDict = {"Title": item}
                    newValueDict = {"Status": action}
                    myDB.upsert("magazines", newValueDict, controlValueDict)
                    logger.info('Status of magazine %s changed to %s' % (item, action))
                if action == "Delete":
                    issues = myDB.select('SELECT IssueFile from issues WHERE Title=?', (item,))
                    logger.debug('Deleting magazine %s from disc' % item)
                    issuedir = ''
                    for issue in issues:  # delete all issues of this magazine
                        result = self.deleteIssue(issue['IssueFile'])
                        if result:
                            logger.debug('Issue %s deleted from disc' % issue['IssueFile'])
                            issuedir = os.path.dirname(issue['IssueFile'])
                        else:
                            logger.debug('Failed to delete %s' % (issue['IssueFile']))
                    if issuedir:
                        magdir = os.path.dirname(issuedir)
                        # delete this magazines directory if now empty
                        try:
                            os.rmdir(magdir)
                            logger.debug('Magazine directory %s deleted from disc' % magdir)
                        except OSError:
                            logger.debug('Magazine directory %s is not empty' % magdir)
                    logger.info('Magazine %s deleted from disc' % item)
                if action == "Remove" or action == "Delete":
                    myDB.action('DELETE from magazines WHERE Title=?', (item,))
                    myDB.action('DELETE from pastissues WHERE BookID=?', (item,))
                    myDB.action('DELETE from issues WHERE Title=?', (item,))
                    logger.info('Magazine %s removed from database' % item)
                if action == "Reset":
                    controlValueDict = {"Title": item}
                    newValueDict = {
                        "LastAcquired": None,
                        "IssueDate": None,
                        "LatestCover": None,
                        "IssueStatus": "Wanted"
                    }
                    myDB.upsert("magazines", newValueDict, controlValueDict)
                    logger.info('Magazine %s details reset' % item)

        raise cherrypy.HTTPRedirect("magazines")

    @cherrypy.expose
    def searchForMag(self, bookid=None):
        myDB = database.DBConnection()
        bookid = urllib.unquote_plus(bookid)
        bookdata = myDB.match('SELECT * from magazines WHERE Title=?', (bookid,))
        if bookdata:
            # start searchthreads
            mags = [{"bookid": bookid}]
            self.startMagazineSearch(mags)
            raise cherrypy.HTTPRedirect("magazines")

    @cherrypy.expose
    def startMagazineSearch(self, mags=None):
        if mags:
            if lazylibrarian.USE_NZB() or lazylibrarian.USE_TOR() \
                    or lazylibrarian.USE_RSS() or lazylibrarian.USE_DIRECT():
                threading.Thread(target=search_magazines, name='SEARCHMAG', args=[mags, False]).start()
                logger.debug("Searching for magazine with title: %s" % mags[0]["bookid"])
            else:
                logger.warn("Not searching for magazine, no download methods set, check config")
        else:
            logger.debug("MagazineSearch called with no magazines")

    @cherrypy.expose
    def addMagazine(self, title=None):
        myDB = database.DBConnection()
        if title is None or not title:
            raise cherrypy.HTTPRedirect("magazines")
        else:
            reject = None
            if '~' in title:  # separate out the "reject words" list
                reject = title.split('~', 1)[1].strip()
                title = title.split('~', 1)[0].strip()

            # replace any non-ascii quotes/apostrophes with ascii ones eg "Collector's"
            dic = {u'\u2018': u"'", u'\u2019': u"'", u'\u201c': u'"', u'\u201d': u'"'}
            title = replace_all(title, dic)
            exists = myDB.match('SELECT Title from magazines WHERE Title=?', (title,))
            if exists:
                logger.debug("Magazine %s already exists (%s)" % (title, exists['Title']))
            else:
                controlValueDict = {"Title": title}
                newValueDict = {
                    "Regex": None,
                    "Reject": reject,
                    "Status": "Active",
                    "MagazineAdded": today(),
                    "IssueStatus": "Wanted"
                }
                myDB.upsert("magazines", newValueDict, controlValueDict)
                mags = [{"bookid": title}]
                if lazylibrarian.CONFIG['IMP_AUTOSEARCH']:
                    self.startMagazineSearch(mags)
            raise cherrypy.HTTPRedirect("magazines")

    # UPDATES ###########################################################

    @cherrypy.expose
    def checkForUpdates(self):
        self.label_thread('UPDATES')
        versioncheck.checkForUpdates()
        if lazylibrarian.CONFIG['COMMITS_BEHIND'] == 0:
            if lazylibrarian.COMMIT_LIST:
                message = "unknown status"
                messages = lazylibrarian.COMMIT_LIST.replace('\n', '<br>')
                message = message + '<br><small>' + messages
            else:
                message = "up to date"
            return serve_template(templatename="shutdown.html", prefix='LazyLibrarian is ',
                                  title="Version Check", message=message, timer=5)

        elif lazylibrarian.CONFIG['COMMITS_BEHIND'] > 0:
            message = "behind by %s commit%s" % (lazylibrarian.CONFIG['COMMITS_BEHIND'],
                                                 plural(lazylibrarian.CONFIG['COMMITS_BEHIND']))
            messages = lazylibrarian.COMMIT_LIST.replace('\n', '<br>')
            message = message + '<br><small>' + messages
            return serve_template(templatename="shutdown.html", title="Commits", prefix='LazyLibrarian is ',
                                  message=message, timer=15)

        else:
            message = "unknown version"
            messages = "Your version is not recognised at<br>https://github.com/%s/%s  Branch: %s" % (
                lazylibrarian.CONFIG['GIT_USER'], lazylibrarian.CONFIG['GIT_REPO'], lazylibrarian.CONFIG['GIT_BRANCH'])
            message = message + '<br><small>' + messages
            return serve_template(templatename="shutdown.html", title="Commits", prefix='LazyLibrarian is ',
                                  message=message, timer=15)

            # raise cherrypy.HTTPRedirect("config")

    @cherrypy.expose
    def forceUpdate(self):
        if 'DBUPDATE' not in [n.name for n in [t for t in threading.enumerate()]]:
            threading.Thread(target=dbUpdate, name='DBUPDATE', args=[False]).start()
        else:
            logger.debug('DBUPDATE already running')
        raise cherrypy.HTTPRedirect("home")

    @cherrypy.expose
    def update(self):
        self.label_thread('UPDATE')
        logger.debug('(webServe-Update) - Performing update')
        lazylibrarian.SIGNAL = 'update'
        message = 'Updating...'
        return serve_template(templatename="shutdown.html", prefix='LazyLibrarian is ', title="Updating",
                              message=message, timer=30)

    # IMPORT/EXPORT #####################################################

    @cherrypy.expose
    def libraryScan(self, **kwargs):
        library = 'eBook'
        if 'library' in kwargs:
            library = kwargs['library']
        remove = bool(lazylibrarian.CONFIG['FULL_SCAN'])
        threadname = "%s_SCAN" % library.upper()
        if threadname not in [n.name for n in [t for t in threading.enumerate()]]:
            try:
                threading.Thread(target=LibraryScan, name=threadname, args=[None, library, None, remove]).start()
            except Exception as e:
                logger.error('Unable to complete the scan: %s' % str(e))
        else:
            logger.debug('%s already running' % threadname)
        if library == 'Audio':
            raise cherrypy.HTTPRedirect("audio")
        raise cherrypy.HTTPRedirect("books")

    @cherrypy.expose
    def magazineScan(self):
        if 'MAGAZINE_SCAN' not in [n.name for n in [t for t in threading.enumerate()]]:
            try:
                threading.Thread(target=magazinescan.magazineScan, name='MAGAZINE_SCAN', args=[]).start()
            except Exception as e:
                logger.error('Unable to complete the scan: %s' % str(e))
        else:
            logger.debug('MAGAZINE_SCAN already running')
        raise cherrypy.HTTPRedirect("magazines")

    @cherrypy.expose
    def includeAlternate(self):
        if 'ALT-LIBRARYSCAN' not in [n.name for n in [t for t in threading.enumerate()]]:
            try:
                threading.Thread(target=LibraryScan, name='ALT-LIBRARYSCAN',
                                 args=[lazylibrarian.CONFIG['ALTERNATE_DIR'], 'eBook', None, False]).start()
            except Exception as e:
                logger.error('Unable to complete the libraryscan: %s' % str(e))
        else:
            logger.debug('ALT-LIBRARYSCAN already running')
        raise cherrypy.HTTPRedirect("manage")

    @cherrypy.expose
    def importAlternate(self):
        if 'IMPORTALT' not in [n.name for n in [t for t in threading.enumerate()]]:
            try:
                threading.Thread(target=processAlternate, name='IMPORTALT',
                                 args=[lazylibrarian.CONFIG['ALTERNATE_DIR']]).start()
            except Exception as e:
                logger.error('Unable to complete the import: %s' % str(e))
        else:
            logger.debug('IMPORTALT already running')
        raise cherrypy.HTTPRedirect("manage")

    @cherrypy.expose
    def importCSV(self):
        if 'IMPORTCSV' not in [n.name for n in [t for t in threading.enumerate()]]:
            try:
                threading.Thread(target=import_CSV, name='IMPORTCSV',
                                 args=[lazylibrarian.CONFIG['ALTERNATE_DIR']]).start()
                csvFile = csv_file(lazylibrarian.CONFIG['ALTERNATE_DIR'])
                if os.path.exists(csvFile):
                    message = "Importing books (background task) from %s" % csvFile
                else:
                    message = "No CSV file in [%s]" % lazylibrarian.CONFIG['ALTERNATE_DIR']
            except Exception as e:
                message = 'Unable to complete the import: %s' % str(e)
                logger.error(message)
        else:
            message = 'IMPORTCSV already running'
            logger.debug(message)

        if lazylibrarian.CONFIG['HTTP_LOOK'] == 'default':
            raise cherrypy.HTTPRedirect("manage")
        else:
            return message

    @cherrypy.expose
    def exportCSV(self):
        message = export_CSV(lazylibrarian.CONFIG['ALTERNATE_DIR'])
        message = message.replace('\n', '<br>')
        if lazylibrarian.CONFIG['HTTP_LOOK'] == 'default':
            raise cherrypy.HTTPRedirect("manage")
        else:
            return message

    # JOB CONTROL #######################################################

    @cherrypy.expose
    def shutdown(self):
        self.label_thread('SHUTDOWN')
        lazylibrarian.config_write()
        lazylibrarian.SIGNAL = 'shutdown'
        message = 'closing ...'
        return serve_template(templatename="shutdown.html", prefix='LazyLibrarian is ', title="Close library",
                              message=message, timer=15)

    @cherrypy.expose
    def restart(self):
        self.label_thread('RESTART')
        lazylibrarian.SIGNAL = 'restart'
        message = 'reopening ...'
        return serve_template(templatename="shutdown.html", prefix='LazyLibrarian is ', title="Reopen library",
                              message=message, timer=30)

    @cherrypy.expose
    def show_Jobs(self):
        cherrypy.response.headers[
            'Cache-Control'] = "max-age=0,no-cache,no-store"
        # show the current status of LL cron jobs in the log
        resultlist = showJobs()
        result = ''
        for line in resultlist:
            result = result + line + '\n'
        return result

    @cherrypy.expose
    def restart_Jobs(self):
        restartJobs(start='Restart')
        # and list the new run-times in the log
        return self.show_Jobs()

    @cherrypy.expose
    def stop_Jobs(self):
        restartJobs(start='Stop')
        # and list the new run-times in the log
        return self.show_Jobs()

    # LOGGING ###########################################################

    @cherrypy.expose
    def clearLog(self):
        # Clear the log
        result = clearLog()
        logger.info(result)
        raise cherrypy.HTTPRedirect("logs")

    @cherrypy.expose
    def saveLog(self):
        # Save the debug log to a zipfile
        result = saveLog()
        logger.info(result)
        raise cherrypy.HTTPRedirect("logs")

    @cherrypy.expose
    def toggleLog(self):
        # Toggle the debug log
        # LOGLEVEL 0, quiet
        # 1 normal
        # 2 debug
        # >2 extra debugging

        if lazylibrarian.LOGLEVEL > 1:
            lazylibrarian.LOGLEVEL -= 2
        else:
            if lazylibrarian.LOGLEVEL < 2:
                lazylibrarian.LOGLEVEL += 2
        if lazylibrarian.LOGLEVEL < 2:
            logger.info('Debug log OFF, loglevel is %s' % lazylibrarian.LOGLEVEL)
        else:
            logger.info('Debug log ON, loglevel is %s' % lazylibrarian.LOGLEVEL)
        raise cherrypy.HTTPRedirect("logs")

    @cherrypy.expose
    def logs(self):
        self.label_thread('LOGS')
        return serve_template(templatename="logs.html", title="Log", lineList=[])  # lazylibrarian.LOGLIST)

    # noinspection PyUnusedLocal
    @cherrypy.expose
    @cherrypy.tools.json_out()
    def getLog(self, iDisplayStart=0, iDisplayLength=100, iSortCol_0=0, sSortDir_0="desc", sSearch="", **kwargs):
        # kwargs is used by datatables to pass params
        iDisplayStart = int(iDisplayStart)
        iDisplayLength = int(iDisplayLength)
        lazylibrarian.CONFIG['DISPLAYLENGTH'] = iDisplayLength

        if sSearch:
            filtered = filter(lambda x: sSearch.lower() in str(x).lower(), lazylibrarian.LOGLIST[::])
        else:
            filtered = lazylibrarian.LOGLIST[::]

        sortcolumn = int(iSortCol_0)
        filtered.sort(key=lambda x: x[sortcolumn], reverse=sSortDir_0 == "desc")
        if iDisplayLength < 0:  # display = all
            rows = filtered
        else:
            rows = filtered[iDisplayStart:(iDisplayStart + iDisplayLength)]

        mydict = {'iTotalDisplayRecords': len(filtered),
                  'iTotalRecords': len(lazylibrarian.LOGLIST),
                  'aaData': rows,
                  }
        return mydict

    # HISTORY ###########################################################

    @cherrypy.expose
    def history(self):
        self.label_thread('HISTORY')
        myDB = database.DBConnection()
        # wanted status holds snatched processed for all, plus skipped and
        # ignored for magazine back issues
        cmd = "SELECT BookID,NZBurl,NZBtitle,NZBdate,NZBprov,Status,NZBsize,AuxInfo"
        cmd += " from wanted WHERE Status != 'Skipped' and Status != 'Ignored'"
        rowlist = myDB.select(cmd)
        # turn the sqlite rowlist into a list of dicts
        rows = []
        if len(rowlist):
            # the masterlist to be filled with the row data
            for row in rowlist:  # iterate through the sqlite3.Row objects
                thisrow = dict(row)
                # title needs spaces for column resizing
                title = thisrow['NZBtitle']
                title = title.replace('.', ' ')
                title = title.replace('LL (', 'LL.(')
                thisrow['NZBtitle'] = title
                # provider needs to be shorter and with spaces for column resizing
                provider = thisrow['NZBprov']
                if len(provider) > 20:
                    while len(provider) > 20 and '/' in provider:
                        provider = provider.split('/', 1)[1]
                    provider = provider.replace('/', ' ')
                    thisrow['NZBprov'] = provider
                rows.append(thisrow)  # add the rowlist to the masterlist
        return serve_template(templatename="history.html", title="History", history=rows)

    @cherrypy.expose
    def clearhistory(self, status=None):
        myDB = database.DBConnection()
        if status == 'all':
            logger.info("Clearing all history")
            myDB.action("DELETE from wanted WHERE Status != 'Skipped' and Status != 'Ignored'")
        else:
            logger.info("Clearing history where status is %s" % status)
            myDB.action('DELETE from wanted WHERE Status=?', (status,))
        raise cherrypy.HTTPRedirect("history")

    @cherrypy.expose
    def clearblocked(self):
        cherrypy.response.headers[
            'Cache-Control'] = "max-age=0,no-cache,no-store"
        # clear any currently blocked providers
        num = len(lazylibrarian.PROVIDER_BLOCKLIST)
        lazylibrarian.PROVIDER_BLOCKLIST = []
        result = 'Cleared %s blocked providers' % num
        logger.debug(result)
        return result

    @cherrypy.expose
    def showblocked(self):
        cherrypy.response.headers[
            'Cache-Control'] = "max-age=0,no-cache,no-store"
        # show any currently blocked providers
        result = ''
        for line in lazylibrarian.PROVIDER_BLOCKLIST:
            resume = int(line['resume']) - int(time.time())
            if resume > 0:
                resume = int(resume / 60) + (resume % 60 > 0)
                new_entry = "%s blocked for %s minute%s, %s\n" % (line['name'], resume, plural(resume), line['reason'])
                result = result + new_entry

        if result == '':
            result = 'No blocked providers'
        logger.debug(result)
        return result

    @cherrypy.expose
    def cleardownloads(self):
        cherrypy.response.headers[
            'Cache-Control'] = "max-age=0,no-cache,no-store"
        # clear download counters
        myDB = database.DBConnection()
        count = myDB.match('SELECT COUNT(Provider) as counter FROM downloads')
        if count:
            num = count['counter']
        else:
            num = 0
        result = 'Deleted download counter for %s provider%s' % (num, plural(num))
        myDB.action('DELETE from downloads')
        logger.debug(result)
        return result

    @cherrypy.expose
    def showdownloads(self):
        cherrypy.response.headers[
            'Cache-Control'] = "max-age=0,no-cache,no-store"
        # show provider download totals
        myDB = database.DBConnection()
        result = ''
        downloads = myDB.select('SELECT Count,Provider FROM downloads ORDER BY Count DESC')
        for line in downloads:
            new_entry = "%4d - %s\n" % (line['Count'], line['Provider'])
            result = result + new_entry

        if result == '':
            result = 'No downloads'
        return result

    @cherrypy.expose
    def syncToGoodreads(self):
        cherrypy.response.headers['Cache-Control'] = "max-age=0,no-cache,no-store"
        self.label_thread('GRSync')
        msg = grsync.sync_to_gr()
        logger.info(msg.replace('\n', ', '))
        return msg

    @cherrypy.expose
    def grauthStep1(self):
        cherrypy.response.headers['Cache-Control'] = "max-age=0,no-cache,no-store"
        GA = grsync.grauth()
        res = GA.goodreads_oauth1()
        return res

    @cherrypy.expose
    def testGRAuth(self, **kwargs):
        cherrypy.response.headers['Cache-Control'] = "max-age=0,no-cache,no-store"
        if 'gr_api' in kwargs:
            lazylibrarian.CONFIG['GR_API'] = kwargs['gr_api']
        if 'gr_secret' in kwargs:
            lazylibrarian.CONFIG['GR_SECRET'] = kwargs['gr_secret']
        if 'gr_oauth_token' in kwargs:
            lazylibrarian.CONFIG['GR_OAUTH_TOKEN'] = kwargs['gr_oauth_token']
        if 'gr_oauth_secret' in kwargs:
            lazylibrarian.CONFIG['GR_OAUTH_SECRET'] = kwargs['gr_oauth_secret']
        res = grsync.test_auth()
        if res.startswith('Pass:'):
            lazylibrarian.config_write()
        return res

    # NOTIFIERS #########################################################

    @cherrypy.expose
    def twitterStep1(self):
        cherrypy.response.headers[
            'Cache-Control'] = "max-age=0,no-cache,no-store"

        return notifiers.twitter_notifier._get_authorization()

    @cherrypy.expose
    def twitterStep2(self, key):
        cherrypy.response.headers[
            'Cache-Control'] = "max-age=0,no-cache,no-store"

        result = notifiers.twitter_notifier._get_credentials(key)
        logger.info("result: " + str(result))
        if result:
            return "Key verification successful"
        else:
            return "Unable to verify key"

    @cherrypy.expose
    def testTwitter(self):
        cherrypy.response.headers[
            'Cache-Control'] = "max-age=0,no-cache,no-store"

        result = notifiers.twitter_notifier.test_notify()
        if result:
            return "Tweet successful, check your twitter to make sure it worked"
        else:
            return "Error sending tweet"

    @cherrypy.expose
    def testAndroidPN(self, **kwargs):
        cherrypy.response.headers['Cache-Control'] = "max-age=0,no-cache,no-store"
        if 'url' in kwargs:
            lazylibrarian.CONFIG['ANDROIDPN_URL'] = kwargs['url']
        if 'username' in kwargs:
            lazylibrarian.CONFIG['ANDROIDPN_USERNAME'] = kwargs['username']
        if 'broadcast' in kwargs:
            if kwargs['broadcast'] == 'True':
                lazylibrarian.CONFIG['ANDROIDPN_BROADCAST'] = True
            else:
                lazylibrarian.CONFIG['ANDROIDPN_BROADCAST'] = False
        result = notifiers.androidpn_notifier.test_notify()
        if result:
            lazylibrarian.config_write()
            return "Test AndroidPN notice sent successfully"
        else:
            return "Test AndroidPN notice failed"

    @cherrypy.expose
    def testBoxcar(self, **kwargs):
        cherrypy.response.headers['Cache-Control'] = "max-age=0,no-cache,no-store"
        if 'token' in kwargs:
            lazylibrarian.CONFIG['BOXCAR_TOKEN'] = kwargs['token']
        result = notifiers.boxcar_notifier.test_notify()
        if result:
            lazylibrarian.config_write()
            return "Boxcar notification successful,\n%s" % result
        else:
            return "Boxcar notification failed"

    @cherrypy.expose
    def testPushbullet(self, **kwargs):
        cherrypy.response.headers['Cache-Control'] = "max-age=0,no-cache,no-store"
        if 'token' in kwargs:
            lazylibrarian.CONFIG['PUSHBULLET_TOKEN'] = kwargs['token']
        if 'device' in kwargs:
            lazylibrarian.CONFIG['PUSHBULLET_DEVICEID'] = kwargs['device']
        result = notifiers.pushbullet_notifier.test_notify()
        if result:
            lazylibrarian.config_write()
            return "Pushbullet notification successful,\n%s" % result
        else:
            return "Pushbullet notification failed"

    @cherrypy.expose
    def testPushover(self, **kwargs):
        cherrypy.response.headers['Cache-Control'] = "max-age=0,no-cache,no-store"
        if 'apitoken' in kwargs:
            lazylibrarian.CONFIG['PUSHOVER_APITOKEN'] = kwargs['apitoken']
        if 'keys' in kwargs:
            lazylibrarian.CONFIG['PUSHOVER_KEYS'] = kwargs['keys']
        if 'priority' in kwargs:
            lazylibrarian.CONFIG['PUSHOVER_PRIORITY'] = check_int(kwargs['priority'], 0)
        if 'device' in kwargs:
            lazylibrarian.CONFIG['PUSHOVER_DEVICE'] = kwargs['device']

        result = notifiers.pushover_notifier.test_notify()
        if result:
            lazylibrarian.config_write()
            return "Pushover notification successful,\n%s" % result
        else:
            return "Pushover notification failed"

    @cherrypy.expose
    def testProwl(self, **kwargs):
        cherrypy.response.headers['Cache-Control'] = "max-age=0,no-cache,no-store"
        if 'apikey' in kwargs:
            lazylibrarian.CONFIG['PROWL_APIKEY'] = kwargs['apikey']
        if 'priority' in kwargs:
            lazylibrarian.CONFIG['PROWL_PRIORITY'] = check_int(kwargs['priority'], 0)

        result = notifiers.prowl_notifier.test_notify()
        if result:
            lazylibrarian.config_write()
            return "Test Prowl notice sent successfully"
        else:
            return "Test Prowl notice failed"

    @cherrypy.expose
    def testNMA(self, **kwargs):
        cherrypy.response.headers['Cache-Control'] = "max-age=0,no-cache,no-store"
        if 'apikey' in kwargs:
            lazylibrarian.CONFIG['NMA_APIKEY'] = kwargs['apikey']
        if 'priority' in kwargs:
            lazylibrarian.CONFIG['NMA_PRIORITY'] = check_int(kwargs['priority'], 0)

        result = notifiers.nma_notifier.test_notify()
        if result:
            lazylibrarian.config_write()
            return "Test NMA notice sent successfully"
        else:
            return "Test NMA notice failed"

    @cherrypy.expose
    def testSlack(self, **kwargs):
        cherrypy.response.headers['Cache-Control'] = "max-age=0,no-cache,no-store"
        if 'token' in kwargs:
            lazylibrarian.CONFIG['SLACK_TOKEN'] = kwargs['token']

        result = notifiers.slack_notifier.test_notify()
        if result != "ok":
            return "Slack notification failed,\n%s" % result
        else:
            lazylibrarian.config_write()
            return "Slack notification successful"

    @cherrypy.expose
    def testCustom(self, **kwargs):
        cherrypy.response.headers['Cache-Control'] = "max-age=0,no-cache,no-store"
        if 'script' in kwargs:
            lazylibrarian.CONFIG['CUSTOM_SCRIPT'] = kwargs['script']
        result = notifiers.custom_notifier.test_notify()
        if result:
            return "Custom notification failed,\n%s" % result
        else:
            lazylibrarian.config_write()
            return "Custom notification successful"

    @cherrypy.expose
    def testEmail(self, **kwargs):
        cherrypy.response.headers['Cache-Control'] = "max-age=0,no-cache,no-store"
        if 'tls' in kwargs:
            if kwargs['tls'] == 'True':
                lazylibrarian.CONFIG['EMAIL_TLS'] = True
            else:
                lazylibrarian.CONFIG['EMAIL_TLS'] = False
        if 'ssl' in kwargs:
            if kwargs['ssl'] == 'True':
                lazylibrarian.CONFIG['EMAIL_SSL'] = True
            else:
                lazylibrarian.CONFIG['EMAIL_SSL'] = False
        if 'sendfile' in kwargs:
            if kwargs['sendfile'] == 'True':
                lazylibrarian.CONFIG['EMAIL_SENDFILE_ONDOWNLOAD'] = True
            else:
                lazylibrarian.CONFIG['EMAIL_SENDFILE_ONDOWNLOAD'] = False
        if 'emailfrom' in kwargs:
            lazylibrarian.CONFIG['EMAIL_FROM'] = kwargs['emailfrom']
        if 'emailto' in kwargs:
            lazylibrarian.CONFIG['EMAIL_TO'] = kwargs['emailto']
        if 'server' in kwargs:
            lazylibrarian.CONFIG['EMAIL_SMTP_SERVER'] = kwargs['server']
        if 'user' in kwargs:
            lazylibrarian.CONFIG['EMAIL_SMTP_USER'] = kwargs['user']
        if 'password' in kwargs:
            lazylibrarian.CONFIG['EMAIL_SMTP_PASSWORD'] = kwargs['password']
        if 'port' in kwargs:
            lazylibrarian.CONFIG['EMAIL_SMTP_PORT'] = kwargs['port']

        result = notifiers.email_notifier.test_notify()
        if not result:
            return "Email notification failed"
        else:
            lazylibrarian.config_write()
            return "Email notification successful, check your email"

    # API ###############################################################

    @cherrypy.expose
    def api(self, **kwargs):
        from lazylibrarian.api import Api
        a = Api()
        a.checkParams(**kwargs)
        return a.fetchData

    @cherrypy.expose
    def generateAPI(self):
        api_key = hashlib.sha224(str(random.getrandbits(256))).hexdigest()[0:32]
        lazylibrarian.CONFIG['API_KEY'] = api_key
        logger.info("New API generated")
        raise cherrypy.HTTPRedirect("config")

    # ALL ELSE ##########################################################

    @cherrypy.expose
    def forceProcess(self, source=None):
        if 'POSTPROCESS' not in [n.name for n in [t for t in threading.enumerate()]]:
            threading.Thread(target=processDir, name='POSTPROCESS', args=[True]).start()
        else:
            logger.debug('POSTPROCESS already running')
        raise cherrypy.HTTPRedirect(source)

    @cherrypy.expose
    def forceSearch(self, source=None):
        if source == "magazines":
            if lazylibrarian.USE_NZB() or lazylibrarian.USE_TOR() \
                    or lazylibrarian.USE_RSS() or lazylibrarian.USE_DIRECT():
                if 'SEARCHALLMAG' not in [n.name for n in [t for t in threading.enumerate()]]:
                    threading.Thread(target=search_magazines, name='SEARCHALLMAG', args=[]).start()
        elif source in ["books", "audio"]:
            if lazylibrarian.USE_NZB() or lazylibrarian.USE_TOR() \
                    or lazylibrarian.USE_RSS() or lazylibrarian.USE_DIRECT():
                if 'SEARCHALLBOOKS' not in [n.name for n in [t for t in threading.enumerate()]]:
                    threading.Thread(target=search_book, name='SEARCHALLBOOKS', args=[]).start()
        else:
            logger.debug("forceSearch called with bad source")
        raise cherrypy.HTTPRedirect(source)

    @cherrypy.expose
    def manage(self, whichStatus=None, **kwargs):
        library = 'eBook'
        if 'library' in kwargs:
            library = kwargs['library']
        if whichStatus is None:
            whichStatus = "Wanted"
        types = ['eBook']
        if lazylibrarian.SHOW_AUDIO:
            types.append('AudioBook')
        return serve_template(templatename="managebooks.html", title="Manage Books",
                              books=[], types=types, library=library, whichStatus=whichStatus)

    @cherrypy.expose
    def testDeluge(self, **kwargs):
        cherrypy.response.headers['Cache-Control'] = "max-age=0,no-cache,no-store"
        if 'host' in kwargs:
            lazylibrarian.CONFIG['DELUGE_HOST'] = kwargs['host']
        if 'port' in kwargs:
            lazylibrarian.CONFIG['DELUGE_PORT'] = check_int(kwargs['port'], 0)
        if 'user' in kwargs:
            lazylibrarian.CONFIG['DELUGE_USER'] = kwargs['user']
        if 'pwd' in kwargs:
            lazylibrarian.CONFIG['DELUGE_PASS'] = kwargs['pwd']
        if 'label' in kwargs:
            lazylibrarian.CONFIG['DELUGE_LABEL'] = kwargs['label']

        try:
            if not lazylibrarian.CONFIG['DELUGE_USER']:
                # no username, talk to the webui
                msg = deluge.checkLink()
                if 'FAILED' in msg:
                    return msg
            else:
                # if there's a username, talk to the daemon directly
                client = DelugeRPCClient(lazylibrarian.CONFIG['DELUGE_HOST'],
                                         check_int(lazylibrarian.CONFIG['DELUGE_PORT'], 0),
                                         lazylibrarian.CONFIG['DELUGE_USER'],
                                         lazylibrarian.CONFIG['DELUGE_PASS'])
                client.connect()
                msg = "Deluge: Daemon connection Successful"
                if lazylibrarian.CONFIG['DELUGE_LABEL']:
                    labels = client.call('label.get_labels')
                    if lazylibrarian.CONFIG['DELUGE_LABEL'] not in labels:
                        msg = "Deluge: Unknown label [%s]\n" % lazylibrarian.CONFIG['DELUGE_LABEL']
                        if labels:
                            msg += "Valid labels:\n"
                            for label in labels:
                                msg += '%s\n' % label
                        else:
                            msg += "Deluge daemon seems to have no labels set"
                        return msg
            # success, save settings
            lazylibrarian.config_write()
            return msg

        except Exception as e:
            msg = "Deluge: Daemon connection FAILED\n"
            if 'Connection refused' in str(e):
                msg += str(e)
                msg += "Check Deluge daemon HOST and PORT settings"
            elif 'need more than 1 value' in str(e):
                msg += "Invalid USERNAME or PASSWORD"
            else:
                msg += str(e)
            return msg

    @cherrypy.expose
    def testSABnzbd(self, **kwargs):
        cherrypy.response.headers['Cache-Control'] = "max-age=0,no-cache,no-store"
        if 'host' in kwargs:
            lazylibrarian.CONFIG['SAB_HOST'] = kwargs['host']
        if 'port' in kwargs:
            lazylibrarian.CONFIG['SAB_PORT'] = check_int(kwargs['port'], 0)
        if 'user' in kwargs:
            lazylibrarian.CONFIG['SAB_USER'] = kwargs['user']
        if 'pwd' in kwargs:
            lazylibrarian.CONFIG['SAB_PASS'] = kwargs['pwd']
        if 'api' in kwargs:
            lazylibrarian.CONFIG['SAB_API'] = kwargs['api']
        if 'cat' in kwargs:
            lazylibrarian.CONFIG['SAB_CAT'] = kwargs['cat']
        if 'subdir' in kwargs:
            lazylibrarian.CONFIG['SAB_SUBDIR'] = kwargs['subdir']
        msg = sabnzbd.checkLink()
        if 'success' in msg:
            lazylibrarian.config_write()
        return msg

    @cherrypy.expose
    def testNZBget(self, **kwargs):
        cherrypy.response.headers['Cache-Control'] = "max-age=0,no-cache,no-store"
        if 'host' in kwargs:
            lazylibrarian.CONFIG['NZBGET_HOST'] = kwargs['host']
        if 'port' in kwargs:
            lazylibrarian.CONFIG['NZBGET_PORT'] = check_int(kwargs['port'], 0)
        if 'user' in kwargs:
            lazylibrarian.CONFIG['NZBGET_USER'] = kwargs['user']
        if 'pwd' in kwargs:
            lazylibrarian.CONFIG['NZBGET_PASS'] = kwargs['pwd']
        if 'cat' in kwargs:
            lazylibrarian.CONFIG['NZBGET_CATEGORY'] = kwargs['cat']
        if 'pri' in kwargs:
            lazylibrarian.CONFIG['NZBGET_PRIORITY'] = check_int(kwargs['pri'], 0)
        msg = nzbget.checkLink()
        if 'success' in msg:
            lazylibrarian.config_write()
        return msg

    @cherrypy.expose
    def testTransmission(self, **kwargs):
        cherrypy.response.headers['Cache-Control'] = "max-age=0,no-cache,no-store"
        if 'host' in kwargs:
            lazylibrarian.CONFIG['TRANSMISSION_HOST'] = kwargs['host']
        if 'port' in kwargs:
            lazylibrarian.CONFIG['TRANSMISSION_PORT'] = check_int(kwargs['port'], 0)
        if 'user' in kwargs:
            lazylibrarian.CONFIG['TRANSMISSION_USER'] = kwargs['user']
        if 'pwd' in kwargs:
            lazylibrarian.CONFIG['TRANSMISSION_PASS'] = kwargs['pwd']
        msg = transmission.checkLink()
        if 'success' in msg:
            lazylibrarian.config_write()
        return msg

    @cherrypy.expose
    def testqBittorrent(self, **kwargs):
        cherrypy.response.headers['Cache-Control'] = "max-age=0,no-cache,no-store"
        if 'host' in kwargs:
            lazylibrarian.CONFIG['QBITTORRENT_HOST'] = kwargs['host']
        if 'port' in kwargs:
            lazylibrarian.CONFIG['QBITTORRENT_PORT'] = check_int(kwargs['port'], 0)
        if 'user' in kwargs:
            lazylibrarian.CONFIG['QBITTORRENT_USER'] = kwargs['user']
        if 'pwd' in kwargs:
            lazylibrarian.CONFIG['QBITTORRENT_PASS'] = kwargs['pwd']
        if 'label' in kwargs:
            lazylibrarian.CONFIG['QBITTORRENT_LABEL'] = kwargs['label']
        msg = qbittorrent.checkLink()
        if 'success' in msg:
            lazylibrarian.config_write()
        return msg

    @cherrypy.expose
    def testuTorrent(self, **kwargs):
        cherrypy.response.headers['Cache-Control'] = "max-age=0,no-cache,no-store"
        if 'host' in kwargs:
            lazylibrarian.CONFIG['UTORRENT_HOST'] = kwargs['host']
        if 'port' in kwargs:
            lazylibrarian.CONFIG['UTORRENT_PORT'] = check_int(kwargs['port'], 0)
        if 'user' in kwargs:
            lazylibrarian.CONFIG['UTORRENT_USER'] = kwargs['user']
        if 'pwd' in kwargs:
            lazylibrarian.CONFIG['UTORRENT_PASS'] = kwargs['pwd']
        if 'label' in kwargs:
            lazylibrarian.CONFIG['UTORRENT_LABEL'] = kwargs['label']
        msg = utorrent.checkLink()
        if 'success' in msg:
            lazylibrarian.config_write()
        return msg

    @cherrypy.expose
    def testrTorrent(self, **kwargs):
        cherrypy.response.headers['Cache-Control'] = "max-age=0,no-cache,no-store"
        if 'host' in kwargs:
            lazylibrarian.CONFIG['RTORRENT_HOST'] = kwargs['host']
        if 'dir' in kwargs:
            lazylibrarian.CONFIG['RTORRENT_DIR'] = kwargs['dir']
        if 'user' in kwargs:
            lazylibrarian.CONFIG['RTORRENT_USER'] = kwargs['user']
        if 'pwd' in kwargs:
            lazylibrarian.CONFIG['RTORRENT_PASS'] = kwargs['pwd']
        if 'label' in kwargs:
            lazylibrarian.CONFIG['RTORRENT_LABEL'] = kwargs['label']
        msg = rtorrent.checkLink()
        if 'success' in msg:
            lazylibrarian.config_write()
        return msg

    @cherrypy.expose
    def testSynology(self, **kwargs):
        cherrypy.response.headers['Cache-Control'] = "max-age=0,no-cache,no-store"
        if 'host' in kwargs:
            lazylibrarian.CONFIG['SYNOLOGY_HOST'] = kwargs['host']
        if 'port' in kwargs:
            lazylibrarian.CONFIG['SYNOLOGY_PORT'] = check_int(kwargs['port'], 0)
        if 'user' in kwargs:
            lazylibrarian.CONFIG['SYNOLOGY_USER'] = kwargs['user']
        if 'pwd' in kwargs:
            lazylibrarian.CONFIG['SYNOLOGY_PASS'] = kwargs['pwd']
        if 'dir' in kwargs:
            lazylibrarian.CONFIG['SYNOLOGY_DIR'] = kwargs['dir']
        msg = synology.checkLink()
        if 'success' in msg:
            lazylibrarian.config_write()
        return msg<|MERGE_RESOLUTION|>--- conflicted
+++ resolved
@@ -897,12 +897,7 @@
         mydict = {'iTotalDisplayRecords': len(filtered),
                   'iTotalRecords': len(rowlist),
                   'aaData': rows,
-                  }
-<<<<<<< HEAD
-=======
-        # s = simplejson.dumps(mydict)
-        # print ("Getbooks returning %s to %s" % (iDisplayStart, iDisplayStart + iDisplayLength))
->>>>>>> d7e70ad4
+                 }
         return mydict
 
     @staticmethod
