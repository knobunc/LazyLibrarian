--- conflicted
+++ resolved
@@ -159,19 +159,11 @@
 			sourcexml = ElementTree.parse(resp)
 		except Exception, e:
 			logger.error("Error fetching authorid: " + str(e) + str(URL))
-<<<<<<< HEAD
 			return authorlist
 
 		rootxml = sourcexml.getroot()
 		resultxml = rootxml.getiterator('author')
-	
-=======
-
-		rootxml = sourcexml.getroot()
-		resultxml = rootxml.getiterator('author')
-		authorlist = []
-
->>>>>>> 0e86a10a
+
 		if not len(resultxml):
 			logger.info('No authors found with name: %s' % self.name)
 		else:
